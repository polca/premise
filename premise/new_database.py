--- conflicted
+++ resolved
@@ -1178,8 +1178,6 @@
             scenario = load_database(
                 scenario=scenario, original_database=self.database, load_metadata=True
             )
-<<<<<<< HEAD
-=======
 
             try:
                 _prepare_database(
@@ -1195,7 +1193,6 @@
                     "The database is not ready for export: MAJOR anomalies found. Check the change report."
                 )
 
->>>>>>> e198e38a
             scenario["database name"] = name[s]
             write_brightway_database(
                 scenario["database"],
