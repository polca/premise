--- conflicted
+++ resolved
@@ -196,11 +196,8 @@
 FILEPATH_BIOCHAR = INVENTORY_DIR / "lci-biochar-spruce.xlsx"
 FILEPATH_ENHANCED_WEATHERING = INVENTORY_DIR / "lci-coastal-enhanced-weathering.xlsx"
 FILEPATH_OCEAN_LIMING = INVENTORY_DIR / "lci-ocean-liming.xlsx"
-<<<<<<< HEAD
-=======
 FILEPATH_FINAL_ENERGY = INVENTORY_DIR / "lci-final-energy.xlsx"
 FILEPATH_SULFIDIC_TAILINGS = INVENTORY_DIR / "lci-sulfidic-tailings.xlsx"
->>>>>>> 52848384
 
 config = load_constants()
 
@@ -815,11 +812,8 @@
             (FILEPATH_BIOCHAR, "3.10"),
             (FILEPATH_OCEAN_LIMING, "3.10"),
             (FILEPATH_ENHANCED_WEATHERING, "3.10"),
-<<<<<<< HEAD
-=======
             (FILEPATH_FINAL_ENERGY, "3.10"),
             (FILEPATH_SULFIDIC_TAILINGS, "3.8"),
->>>>>>> 52848384
         ]
         for filepath in filepaths:
             # make an exception for FILEPATH_OIL_GAS_INVENTORIES
@@ -1013,8 +1007,7 @@
 
                 # dump database
                 dump_database(scenario)
-                # Manually update the outer progress bar
-                # after each sector is completed
+                # Manually update the outer progress bar after each sector is completed
                 pbar_outer.update()
         print("Done!\n")
 
@@ -1226,15 +1219,9 @@
                 system_model=self.system_model,
             ).export_db_to_matrices()
 
-<<<<<<< HEAD
-            end_of_process(scenario)
-
-        delete_all_pickles()
-=======
             # end_of_process(scenario)
 
         # delete_all_pickles()
->>>>>>> 52848384
         # generate scenario report
         self.generate_scenario_report()
         # generate change report from logs
