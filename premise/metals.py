"""
Integrates projections regarding use of metals in the economy from:
- Mining shares
- Metal intensities
- Transport distances

"""

import uuid
from functools import lru_cache
from itertools import groupby
from pprint import pprint
from typing import Optional, Tuple

import country_converter as coco
import numpy as np
import pandas as pd
import yaml
from _operator import itemgetter

from .export import biosphere_flows_dictionary
from .logger import create_logger
from .transformation import (
    BaseTransformation,
    Dict,
    IAMDataCollection,
    InventorySet,
    List,
    Set,
    ws,
)
from .utils import DATA_DIR

logger = create_logger("metal")

EI311_NAME_CHANGES = {
    "sodium borate mine operation and beneficiation": "sodium borates mine operation and beneficiation",
    "gallium production, semiconductor-grade": "high-grade gallium production, from low-grade gallium",
}

EI311_PRODUCT_CHANGES = {"gallium, semiconductor-grade": "gallium, high-grade"}

EI311_LOCATION_CHANGES = {"high-grade gallium production, from low-grade gallium": "CN"}


def _update_metals(scenario, version, system_model):

    metals = Metals(
        database=scenario["database"],
        model=scenario["model"],
        pathway=scenario["pathway"],
        iam_data=scenario["iam data"],
        year=scenario["year"],
        version=version,
        system_model=system_model,
        cache=scenario.get("cache"),
        index=scenario.get("index"),
    )

    metals.create_metal_markets()
    metals.update_metals_use_in_database()
    metals.relink_datasets()
    scenario["database"] = metals.database
    scenario["cache"] = metals.cache
    scenario["index"] = metals.index

    return scenario


def load_metals_alternative_names():
    """
    Load dataframe with alternative names for metals
    """

    filepath = DATA_DIR / "metals" / "transport_activities_mapping.yaml"

    with open(filepath, "r", encoding="utf-8") as stream:
        out = yaml.safe_load(stream)

    # this dictionary has lists as values

    # create a reversed dictionary where
    # the keys are the alternative names
    # and the values are the metals

    rev_out = {}

    for k, v in out.items():
        for i in v:
            rev_out[i] = k

    return rev_out


def load_metals_transport():
    """
    Load dataframe with metals transport
    """

    filepath = DATA_DIR / "metals" / "transport_markets_data.csv"
    df = pd.read_csv(filepath, sep=",")

    # remove rows without values under Weighted Average Distance
    df = df.loc[~df["Weighted Distance (km)"].isnull()]
    # remove rows with value 0 under Weighted Average Distance
    df = df.loc[df["Weighted Distance (km)"] != 0]

    df["country"] = coco.convert(df["Origin Label"], to="ISO2")

    return df


def load_mining_shares_mapping():
    """
    Load mapping between mining shares from the different sources and ecoinvent
    """

    filepath = DATA_DIR / "metals" / "mining_shares_mapping.xlsx"
    df = pd.read_excel(filepath, sheet_name="Shares_mapping")

    # replace all instances of "Year " in columns by ""
    df.columns = df.columns.str.replace("Year ", "")

    # remove suppliers whose markets share is below the cutoff
    cut_off = 0.01

    df_filtered = df[df.loc[:, "2020":"2030"].max(axis=1) > cut_off]

    # Normalize remaining data back to 100% for each metal
    years = [str(year) for year in range(2020, 2031)]
    for metal in df_filtered["Metal"].unique():
        metal_indices = df_filtered["Metal"] == metal
        metal_df = df_filtered.loc[metal_indices, years]
        sum_df = metal_df.sum(axis=0)
        df_filtered.loc[metal_indices, years] = metal_df.div(sum_df)

    return df


def load_activities_mapping():
    """
    Load mapping for the ecoinvent exchanges to be
    updated by the new metal intensities. Only rows
    where filter was set to yes are considered.
    """

    filepath = DATA_DIR / "metals" / "metal_products.xlsx"
    df = pd.read_excel(filepath, sheet_name="activities_mapping")
    df = df.loc[(df["filter"] == "Yes") | (df["filter"] == "yes")]

    return df


# Define a function to replicate rows based on the generated activity sets
def extend_dataframe(df, mapping):
    """ "
     Extend a DataFrame by duplicating rows based on a mapping dictionary.

    Parameters:
    - df (pd.DataFrame): The original DataFrame to be extended.
    - mapping (dict): A dictionary with keys corresponding to the 'technology'
                      values in the DataFrame and values that are sets of processes.
    """

    new_rows = []

    for key, processes in mapping.items():
        # Find the rows in the DataFrame where the 'technology' matches the key
        matching_rows = df[df["technology"] == key]
        # For each process in the set associated with the key, duplicate the matching rows
        for process in processes:
            temp_rows = matching_rows.copy()
            temp_rows["ecoinvent_technology"] = process
            new_rows.extend(temp_rows.to_dict("records"))
    new_df = pd.DataFrame(new_rows)

    return new_df


def get_ecoinvent_metal_factors():
    """
    Load dataframe with ecoinvent factors for metals
    and convert to xarray
    """

    filepath = DATA_DIR / "metals" / "ecoinvent_factors.csv"
    df = pd.read_csv(filepath)

    # create column "activity" as a tuple
    # of the columns "name", "product" and "location".
    df["activity"] = list(zip(df["name"], df["product"], df["location"]))
    df = df.drop(columns=["name", "product", "location"])
    df = df.melt(id_vars=["activity"], var_name="metal", value_name="value")

    # create an xarray with dimensions activity, metal and year
    ds = df.groupby(["activity", "metal"]).sum()["value"].to_xarray()

    return ds


def load_post_allocation_correction_factors():
    """
    Load yaml file with post-allocation_correction factors

    """

    filepath = DATA_DIR / "metals" / "post-allocation_correction" / "corrections.yaml"
    with open(filepath, "r", encoding="utf-8") as stream:
        factors = yaml.safe_load(stream)
    return factors


def fetch_mapping(filepath: str) -> dict:
    """Returns a dictionary from a YML file"""

    with open(filepath, "r", encoding="utf-8") as stream:
        mapping = yaml.safe_load(stream)
    return mapping


def rev_metals_map(mapping: dict) -> dict:
    """Returns a reversed dictionary"""

    rev_mapping = {}
    for key, val in mapping.items():
        for v in val:
            rev_mapping[v] = key
    return rev_mapping


def load_conversion_factors():
    """
    Load dataframe with conversion factors for metals
    """

    filepath = DATA_DIR / "metals" / "conversion_factors.xlsx"
    df = pd.read_excel(filepath, sheet_name="Conversion factors")
    return df


def update_exchanges(
    activity: dict,
    new_amount: float,
    new_provider: dict,
    metal: str,
    min_value: Optional[float] = None,
    max_value: Optional[float] = None,
) -> dict:
    """
    Update exchanges for a given activity.

    :param activity: Activity to update
    :param new_amount: Result of the calculation
    :param new_provider: Dataset of the new provider
    :param metal: Metal name
    :param min_value: Minimum value for uncertainty
    :param max_value: Maximum value for uncertainty
    :return: Updated activity
    """
    # fetch old amount
    old_amount = sum(
        exc["amount"]
        for exc in activity["exchanges"]
        if exc.get("product", "").lower() == new_provider["reference product"].lower()
        and exc.get("type") == "technosphere"
    )

    activity["exchanges"] = [
        e
        for e in activity["exchanges"]
        if e.get("product", "").lower() != new_provider["reference product"].lower()
    ]

    new_exchange = {
        "amount": new_amount,
        "product": new_provider["reference product"],
        "name": new_provider["name"],
        "unit": new_provider["unit"],
        "location": new_provider["location"],
        "type": "technosphere",
        "uncertainty type": 0,  # assumes no uncertainty
    }

    if min_value is not None and max_value is not None:
        if min_value != max_value:
            if min_value <= new_amount <= max_value:
                new_exchange.update(
                    {
                        "uncertainty type": 5,
                        "loc": new_amount,
                        "minimum": min_value,
                        "maximum": max_value,
                        "preserve uncertainty": True,
                    }
                )
            else:
                print(
                    f"Value {new_amount} outside of range {min_value} - {max_value} for {metal} in {activity['name']}"
                )

    activity["exchanges"].append(new_exchange)

    # Log changes
    activity.setdefault("log parameters", {})
    activity["log parameters"].setdefault("old amount", {}).update({metal: old_amount})
    activity["log parameters"].setdefault("new amount", {}).update({metal: new_amount})

    return activity


def filter_technology(dataset_names, database):
    return list(
        ws.get_many(
            database,
            ws.either(*[ws.contains("name", name) for name in dataset_names]),
        )
    )


class Metals(BaseTransformation):
    """
    Class that modifies metal demand of different technologies
    according to the Database built
    """

    def __init__(
        self,
        database: List[dict],
        iam_data: IAMDataCollection,
        model: str,
        pathway: str,
        year: int,
        version: str,
        system_model: str,
        cache: dict = None,
        index: dict = None,
    ):
        super().__init__(
            database,
            iam_data,
            model,
            pathway,
            year,
            version,
            system_model,
            cache,
            index,
        )

        self.country_codes = {}
        self.version = version

        self.metals = iam_data.metals_intensity_factors  # 1
        # Precompute the median values for each metal and origin_var for the year 2020
        if self.year in self.metals.coords["year"].values:
            self.precomputed_medians = self.metals.sel(year=self.year)
        else:
            self.precomputed_medians = self.metals.interp(
                year=self.year, method="nearest", kwargs={"fill_value": "extrapolate"}
            )

        self.activities_mapping = load_activities_mapping()  # 4

        self.conversion_factors = load_conversion_factors()  # 3
        # Precompute conversion factors as a dictionary for faster lookups
        self.conversion_factors_dict = self.conversion_factors.set_index("Activity")[
            "Conversion_factor"
        ].to_dict()

        inv = InventorySet(self.database, self.version)

        self.activities_metals_map: Dict[str, Set] = (  # 2
            inv.generate_metals_activities_map()
        )

        self.rev_activities_metals_map: Dict[str, str] = rev_metals_map(
            self.activities_metals_map
        )

        self.extended_dataframe = extend_dataframe(
            self.activities_mapping, self.activities_metals_map
        )
        self.extended_dataframe["final_technology"] = self.extended_dataframe.apply(
            lambda row: (
                row["demanding_process"]
                if pd.notna(row["demanding_process"]) and row["demanding_process"] != ""
                else row["ecoinvent_technology"]
            ),
            axis=1,
        )

        self.biosphere_flow_codes = biosphere_flows_dictionary(version=self.version)
        self.metals_transport = load_metals_transport()
        self.alt_names = load_metals_alternative_names()

    def update_metals_use_in_database(self):
        """
        Update the database with metals use factors.
        """

        for dataset in self.database:
            if dataset["name"] in self.rev_activities_metals_map:
                origin_var = self.rev_activities_metals_map[dataset["name"]]
                self.update_metal_use(dataset, origin_var)

    @lru_cache()
    def get_metal_market_dataset(self, metal_activity_name: str):
        if pd.notna(metal_activity_name) and isinstance(metal_activity_name, str):
            metal_markets = list(
                ws.get_many(
                    self.database,
                    ws.equals("name", metal_activity_name),
                    ws.either(
                        *[ws.equals("location", loc) for loc in ["World", "GLO", "RoW"]]
                    ),
                )
            )
            metal_markets = [ds for ds in metal_markets if self.is_in_index(ds)]
            if metal_markets:
                return metal_markets[0]
            else:
                raise ws.NoResults(
                    f"Could not find dataset for metal market {metal_activity_name}"
                )
        else:
            raise ValueError(f"Invalid metal activity name: {metal_activity_name}")

    def update_metal_use(
        self,
        dataset: dict,
        technology: str,
    ) -> None:
        """
        Update metal use based on metal intensity data.
        :param dataset: dataset to adjust metal use for
        :param technology: metal intensity variable name to look up
        :return: Does not return anything. Modified in place.
        """

        # Pre-fetch relevant data to minimize DataFrame operations
        tech_rows = self.extended_dataframe.loc[
            self.extended_dataframe["ecoinvent_technology"] == dataset["name"]
        ]

        if tech_rows.empty:
            print(f"No matching rows for {dataset['name']}, {dataset['location']}.")
            return

        conversion_factor = self.conversion_factors_dict.get(
            tech_rows["ecoinvent_technology"].iloc[0], None
        )
        available_metals = (
            self.precomputed_medians.sel(origin_var=technology)
            .dropna(dim="metal", how="all")["metal"]
            .values
        )

        unique_final_technologies = tech_rows["final_technology"].unique()

        for final_technology in unique_final_technologies:

            demanding_process_rows = tech_rows[
                (tech_rows["final_technology"] == final_technology)
                & tech_rows["demanding_process"].notna()
            ]

            if not demanding_process_rows.empty:
                for index, row in demanding_process_rows.iterrows():
                    self.process_metal_update(
                        metal_row=row,
                        dataset=dataset,
                        conversion_factor=conversion_factor,
                        final_technology=final_technology,
                        technology=technology,
                    )
            else:
                tech_specific_rows = tech_rows[
                    tech_rows["final_technology"] == final_technology
                ]
                for metal in available_metals:
                    if metal in tech_specific_rows["Element"].values:
                        metal_row = tech_specific_rows[
                            tech_specific_rows["Element"] == metal
                        ].iloc[0]
                        self.process_metal_update(
                            metal_row=metal_row,
                            dataset=dataset,
                            conversion_factor=conversion_factor,
                            final_technology=final_technology,
                            technology=technology,
                        )

    def process_metal_update(
        self, metal_row, dataset, final_technology, technology, conversion_factor
    ):
        """
        Process the update for a given metal and technology.
        """
        conversion_factor = conversion_factor or 1
        unit_converter = metal_row.get("unit_convertor")
        metal_activity_name = metal_row["Activity"]

        if pd.notna(unit_converter) and pd.notna(metal_activity_name):
            use_factors = self.precomputed_medians.sel(
                metal=metal_row["Element"], origin_var=technology
            )
            median_value = (
                use_factors.sel(variable="median").item()
                * unit_converter
                * conversion_factor
            )

            min_value = (
                use_factors.sel(variable="min").item()
                * unit_converter
                * conversion_factor
            )
            max_value = (
                use_factors.sel(variable="max").item()
                * unit_converter
                * conversion_factor
            )

            if median_value != 0 and not np.isnan(median_value):

                try:
                    dataset_metal = self.get_metal_market_dataset(metal_activity_name)
                except ws.NoResults:
                    return
                metal_users = ws.get_many(
                    self.database, ws.equals("name", final_technology)
                )

                for metal_user in metal_users:
                    update_exchanges(
                        activity=metal_user,
                        new_amount=median_value,
                        new_provider=dataset_metal,
                        metal=metal_row["Element"],
                        min_value=min_value,
                        max_value=max_value,
                    )
                    self.write_log(metal_user, "updated")
        else:
            print(
                f"Warning: Missing data for {metal_row['Element']} for {dataset['name']}:"
            )
            if pd.isna(unit_converter):
                print("- unit converter")
            if pd.isna(metal_activity_name):
                print("- activity name")

    def post_allocation_correction(self):
        """
        Correct for post-allocation in the database.
        """

        factors_list = load_post_allocation_correction_factors()

        for dataset in factors_list:
            filters = [
                ws.equals("name", dataset["name"]),
                ws.equals("reference product", dataset["reference product"]),
                ws.equals("unit", dataset["unit"]),
            ]

            if "location" in dataset:
                filters.append(ws.equals("location", dataset["location"]))

            for ds in ws.get_many(
                self.database,
                *filters,
            ):

                for flow in dataset["additional flow"]:
                    # check first if flow already exists
                    if (
                        len(
                            list(
                                [
                                    e
                                    for e in ds["exchanges"]
                                    if e["name"] == flow["name"]
                                    and e["categories"]
                                    == tuple(flow["categories"].split("::"))
                                ]
                            )
                        )
                        > 0
                    ):
                        for exc in ds["exchanges"]:
                            if exc["name"] == flow["name"] and exc[
                                "categories"
                            ] == tuple(flow["categories"].split("::")):
                                exc["amount"] += flow["amount"]
                    else:
                        ds["exchanges"].append(
                            {
                                "name": flow["name"],
                                "amount": flow["amount"],
                                "unit": flow["unit"],
                                "type": "biosphere",
                                "categories": tuple(flow["categories"].split("::")),
                                "input": (
                                    "biosphere3",
                                    self.biosphere_flow_codes[
                                        flow["name"],
                                        flow["categories"].split("::")[0],
                                        flow["categories"].split("::")[1],
                                        flow["unit"],
                                    ],
                                ),
                            }
                        )

                if "log parameters" not in ds:
                    ds["log parameters"] = {}

                for flow in dataset["additional flow"]:
                    ds["log parameters"]["post-allocation correction"] = flow["amount"]

                self.write_log(ds, "updated")

    def create_new_mining_activity(
        self,
        name: str,
        reference_product: str,
        new_locations: dict,
        geography_mapping=None,
        shares: dict = None,
        subset: list = None,
    ) -> dict:
        """
        Create a new mining activity in a new location.
        """

        geography_mapping = {
            k: v
            for k, v in geography_mapping.items()
            if not self.is_in_index(
                {"name": name, "reference product": reference_product, "location": k}
            )
        }

<<<<<<< HEAD
=======
        if name == "high-grade gallium production, from low-grade gallium":
            print(geography_mapping)

>>>>>>> 357be01f
        if len(geography_mapping) == 0:
            return {}

        # Get the original datasets
        datasets = self.fetch_proxies(
            name=name,
            ref_prod=reference_product,
            regions=new_locations.values(),
            geo_mapping=geography_mapping,
            production_variable=shares,
            exact_name_match=True,
            exact_product_match=True,
            subset=subset,
        )

        return datasets

    def get_shares(self, df: pd.DataFrame, new_locations: dict, name, ref_prod) -> dict:
        """
        Get shares of each location in the dataframe.
        :param df: Dataframe with mining shares
        :param new_locations: List of new locations
        :return: Dictionary with shares of each location
        """
        shares = {}

        # we fetch the shares for each location in df
        # and we interpolate if necessary between the columns
        # 2020 to 2030

        for long_location, short_location in new_locations.items():
            share = df.loc[df["Country"] == long_location, "2020":"2030"]
            if len(share) > 0:

                # we interpolate depending on if self.year is between 2020 and 2030
                # otherwise, we back or forward fill

                if self.year < 2020:
                    share = share.iloc[:, 0]
                elif self.year > 2030:
                    share = share.iloc[:, -1]
                else:
                    share = share.iloc[:, self.year - 2020]

                share = share.values[0]
                shares[(name, ref_prod, short_location)] = share

        return shares

    def get_geo_mapping(self, df: pd.DataFrame, new_locations: dict) -> dict:
        """
        Fetch the value under "Region" for each location in new_locations.
        """

        mapping = {}

        for long_location, short_location in new_locations.items():
            if len(df.loc[df["Country"] == long_location, "Region"]) > 0:
                mapping[short_location] = df.loc[
                    df["Country"] == long_location, "Region"
                ].values[0]

        return mapping

    def create_region_specific_markets(self, df: pd.DataFrame) -> List[dict]:
        new_exchanges = []

        # iterate through unique pair of process - reference product in df:
        # for each pair, create a new mining activity

        dataset_names = list(df["Process"].unique())
        subset = filter_technology(dataset_names, self.database)

        for (name, ref_prod), group in df.groupby(["Process", "Reference product"]):

            new_locations = {
                c: self.country_codes[c] for c in group["Country"].unique()
            }
            # fetch shares for each location in df
            shares = self.get_shares(group, new_locations, name, ref_prod)

            geography_mapping = self.get_geo_mapping(group, new_locations)

<<<<<<< HEAD
=======
            if name == "high-grade gallium production, from low-grade gallium":
                print("new locations", new_locations)
                print("geo mapping", geography_mapping)

>>>>>>> 357be01f
            # if not, we create it
            datasets = self.create_new_mining_activity(
                name=name,
                reference_product=ref_prod,
                new_locations=new_locations,
                geography_mapping=geography_mapping,
                shares={k[2]: v for k, v in shares.items()},
                subset=subset,
            )

            # add new datasets to database
            self.database.extend(datasets.values())
            self.add_to_index(datasets.values())

            for dataset in datasets.values():
                self.write_log(dataset, "created")

            new_exchanges.extend(
                [
                    {
                        "name": k[0],
                        "product": k[1],
                        "location": k[2],
                        "unit": "kilogram",
                        "amount": share,
                        "type": "technosphere",
                    }
                    for k, share in shares.items()
                ]
            )

        # normalize amounts to 1
        total = sum([exc["amount"] for exc in new_exchanges])
        new_exchanges = [
            {k: v for k, v in exc.items() if k != "amount"}
            | {"amount": exc["amount"] / total}
            for exc in new_exchanges
        ]

        return new_exchanges

    def create_market(self, metal, df):
        # check if market already exists
        # if so, remove it

        dataset = {
            "name": f"market for {metal[0].lower() + metal[1:]}",
            "location": "World",
            "exchanges": [
                {
                    "name": f"market for {metal[0].lower() + metal[1:]}",
                    "product": f"{metal[0].lower() + metal[1:]}",
                    "location": "World",
                    "amount": 1,
                    "type": "production",
                    "unit": "kilogram",
                }
            ],
            "reference product": f"{metal[0].lower() + metal[1:]}",
            "unit": "kilogram",
            "production amount": 1,
            "comment": "Created by premise",
            "code": str(uuid.uuid4()),
        }

        # add mining exchanges
        dataset["exchanges"].extend(self.create_region_specific_markets(df))

        # add transport exchanges
        trspt_exc = self.add_transport_to_market(dataset, metal)
        if len(trspt_exc) > 0:
            dataset["exchanges"].extend(trspt_exc)

        # filter out None
        dataset["exchanges"] = [exc for exc in dataset["exchanges"] if exc]

        # remove old market dataset
        for old_market in ws.get_many(
            self.database,
            ws.equals("name", dataset["name"]),
            ws.equals("reference product", dataset["reference product"]),
            ws.exclude(ws.equals("location", "World")),
        ):
            self.remove_from_index(old_market)
            assert (
                self.is_in_index(old_market) is False
            ), f"Market {(old_market['name'], old_market['reference product'], old_market['location'])} still in index"

        return dataset

    def add_transport_to_market(self, dataset, metal) -> list:
        excs = []

        origin_shares = {
            e["location"]: e["amount"]
            for e in dataset["exchanges"]
            if e["type"] == "technosphere"
        }

        # multiply shares with the weighted transport distance from
        # the transport dataset
        for c, share in origin_shares.items():
            if metal in self.alt_names:
                trspt_data = self.get_weighted_average_distance(c, metal)
                for i, row in trspt_data.iterrows():
                    distance = row["Weighted Distance (km)"]
                    mode = row["TransportMode Label"]
                    tkm = distance / 1000 * share  # convert to tonne-kilometers x share

                    if mode == "Air":
                        name = "transport, freight, aircraft, belly-freight, long haul"
                        reference_product = "transport, freight, aircraft, long haul"
                        loc = "GLO"
                    elif mode == "Sea":
                        name = "transport, freight, sea, container ship"
                        reference_product = "transport, freight, sea, container ship"
                        if self.version == "3.11":
                            name += ", heavy fuel oil"
                            reference_product += ", heavy fuel oil"
                        loc = "GLO"
                    elif mode == "Railway":
                        if self.version == "3.11":
                            name = "market group for transport, freight, train, fleet average"
                            reference_product = (
                                "transport, freight, train, fleet average"
                            )
                        else:
                            name = "market group for transport, freight train"
                            reference_product = "transport, freight train"
                        loc = "GLO"
                    else:
                        name = "market for transport, freight, lorry, unspecified"
                        if self.version == "3.11":
                            reference_product = (
                                "transport, freight, lorry, diesel, unspecified"
                            )
                        else:
                            reference_product = "transport, freight, lorry, unspecified"
                        loc = "RoW"

                    excs.append(
                        {
                            "name": name,
                            "product": reference_product,
                            "location": loc,
                            "amount": tkm,
                            "type": "technosphere",
                            "unit": "ton kilometer",
                        }
                    )

            else:
                pass

        # sum up duplicates
        excs = [
            {
                "name": name,
                "product": prod,
                "location": location,
                "unit": unit,
                "type": "technosphere",
                "amount": sum([exc["amount"] for exc in exchanges]),
            }
            for (name, prod, location, unit), exchanges in groupby(
                sorted(excs, key=itemgetter("name", "product", "location", "unit")),
                key=itemgetter("name", "product", "location", "unit"),
            )
        ]

        return excs

    def get_weighted_average_distance(self, country, metal):
        return self.metals_transport.loc[
            (self.metals_transport["country"] == country)
            & (self.metals_transport["Metal"] == self.alt_names[metal]),
            ["TransportMode Label", "Weighted Distance (km)"],
        ]

    def create_metal_markets(self):
        self.post_allocation_correction()

        dataframe = load_mining_shares_mapping()
        dataframe = dataframe.loc[dataframe["Work done"] == "Yes"]
        dataframe = dataframe.loc[~dataframe["Country"].isnull()]

        # update certain values under "Process" and "Reference product"
        # if ecoinvent 3.11 is used
        if self.version == "3.11":
            dataframe["Process"] = dataframe["Process"].replace(EI311_NAME_CHANGES)
            dataframe["Reference product"] = dataframe["Reference product"].replace(
                EI311_PRODUCT_CHANGES
            )

            for k, v in EI311_LOCATION_CHANGES.items():
                dataframe.loc[dataframe["Process"] == k, "Region"] = v

            # we also need to remove "graphite ore mining"
            dataframe = dataframe.loc[dataframe["Process"] != "graphite ore mining"]

        dataframe_shares = dataframe

        self.country_codes.update(
            dict(
                zip(
                    dataframe["Country"].unique(),
                    coco.convert(dataframe["Country"].unique(), to="ISO2"),
                )
            )
        )

        # fix France (French Guiana) to GF
        self.country_codes["France (French Guiana)"] = "GF"

        for metal in dataframe_shares["Metal"].unique():
            df_metal = dataframe.loc[dataframe["Metal"] == metal]
            dataset = self.create_market(metal, df_metal)

            self.database.append(dataset)
            self.add_to_index(dataset)
            self.write_log(dataset, "created")

    def write_log(self, dataset, status="created"):
        """
        Write log file.
        """

        txt = (
            f"{status}|{self.model}|{self.scenario}|{self.year}|"
            f"{dataset['name']}|{dataset['reference product']}|{dataset['location']}|"
            f"{dataset.get('log parameters', {}).get('post-allocation correction', '')}|"
            f"{dataset.get('log parameters', {}).get('old amount', '')}|"
            f"{dataset.get('log parameters', {}).get('new amount', '')}"
        )

        logger.info(txt)<|MERGE_RESOLUTION|>--- conflicted
+++ resolved
@@ -34,13 +34,17 @@
 logger = create_logger("metal")
 
 EI311_NAME_CHANGES = {
-    "sodium borate mine operation and beneficiation": "sodium borates mine operation and beneficiation",
-    "gallium production, semiconductor-grade": "high-grade gallium production, from low-grade gallium",
+    'sodium borate mine operation and beneficiation': 'sodium borates mine operation and beneficiation',
+    'gallium production, semiconductor-grade': 'high-grade gallium production, from low-grade gallium',
 }
 
-EI311_PRODUCT_CHANGES = {"gallium, semiconductor-grade": "gallium, high-grade"}
-
-EI311_LOCATION_CHANGES = {"high-grade gallium production, from low-grade gallium": "CN"}
+EI311_PRODUCT_CHANGES = {
+    'gallium, semiconductor-grade':'gallium, high-grade'
+}
+
+EI311_LOCATION_CHANGES = {
+'high-grade gallium production, from low-grade gallium': 'CN'
+}
 
 
 def _update_metals(scenario, version, system_model):
@@ -642,12 +646,6 @@
             )
         }
 
-<<<<<<< HEAD
-=======
-        if name == "high-grade gallium production, from low-grade gallium":
-            print(geography_mapping)
-
->>>>>>> 357be01f
         if len(geography_mapping) == 0:
             return {}
 
@@ -663,6 +661,11 @@
             subset=subset,
         )
 
+        if name == "high-grade gallium production, from low-grade gallium":
+            print(datasets)
+            for d in datasets.values():
+                print(d["name"], d["location"], d["reference product"])
+
         return datasets
 
     def get_shares(self, df: pd.DataFrame, new_locations: dict, name, ref_prod) -> dict:
@@ -731,13 +734,6 @@
 
             geography_mapping = self.get_geo_mapping(group, new_locations)
 
-<<<<<<< HEAD
-=======
-            if name == "high-grade gallium production, from low-grade gallium":
-                print("new locations", new_locations)
-                print("geo mapping", geography_mapping)
-
->>>>>>> 357be01f
             # if not, we create it
             datasets = self.create_new_mining_activity(
                 name=name,
@@ -861,9 +857,7 @@
                     elif mode == "Railway":
                         if self.version == "3.11":
                             name = "market group for transport, freight, train, fleet average"
-                            reference_product = (
-                                "transport, freight, train, fleet average"
-                            )
+                            reference_product = "transport, freight, train, fleet average"
                         else:
                             name = "market group for transport, freight train"
                             reference_product = "transport, freight train"
@@ -871,9 +865,7 @@
                     else:
                         name = "market for transport, freight, lorry, unspecified"
                         if self.version == "3.11":
-                            reference_product = (
-                                "transport, freight, lorry, diesel, unspecified"
-                            )
+                            reference_product = "transport, freight, lorry, diesel, unspecified"
                         else:
                             reference_product = "transport, freight, lorry, unspecified"
                         loc = "RoW"
@@ -928,15 +920,17 @@
         # if ecoinvent 3.11 is used
         if self.version == "3.11":
             dataframe["Process"] = dataframe["Process"].replace(EI311_NAME_CHANGES)
-            dataframe["Reference product"] = dataframe["Reference product"].replace(
-                EI311_PRODUCT_CHANGES
-            )
+            dataframe["Reference product"] = dataframe[
+                "Reference product"
+            ].replace(EI311_PRODUCT_CHANGES)
 
             for k, v in EI311_LOCATION_CHANGES.items():
                 dataframe.loc[dataframe["Process"] == k, "Region"] = v
 
             # we also need to remove "graphite ore mining"
-            dataframe = dataframe.loc[dataframe["Process"] != "graphite ore mining"]
+            dataframe = dataframe.loc[
+                dataframe["Process"] != "graphite ore mining"
+            ]
 
         dataframe_shares = dataframe
 
@@ -960,6 +954,7 @@
             self.add_to_index(dataset)
             self.write_log(dataset, "created")
 
+
     def write_log(self, dataset, status="created"):
         """
         Write log file.
