"""
Integrates projections regarding use of metals in the economy from:
- Mining shares
- Metal intensities
- Transport distances

"""

import uuid
from functools import lru_cache
from typing import Optional
from collections import defaultdict

import country_converter as coco
import numpy as np
import pandas as pd
import yaml

from .export import biosphere_flows_dictionary
from .logger import create_logger
from .transformation import (
    BaseTransformation,
    Dict,
    IAMDataCollection,
    InventorySet,
    List,
    Set,
    ws,
)
from .utils import DATA_DIR

logger = create_logger("metal")

EI311_NAME_CHANGES = {
    "sodium borate mine operation and beneficiation": "sodium borates mine operation and beneficiation",
    "gallium production, semiconductor-grade": "high-grade gallium production, from low-grade gallium",
}

EI311_PRODUCT_CHANGES = {"gallium, semiconductor-grade": "gallium, high-grade"}
EI311_LOCATION_CHANGES = {"high-grade gallium production, from low-grade gallium": "CN"}


def _update_metals(scenario, version, system_model):

    metals = Metals(
        database=scenario["database"],
        model=scenario["model"],
        pathway=scenario["pathway"],
        iam_data=scenario["iam data"],
        year=scenario["year"],
        version=version,
        system_model=system_model,
        cache=scenario.get("cache"),
        index=scenario.get("index"),
    )

    metals.create_metal_markets()
    metals.update_metals_use_in_database()
    metals.relink_datasets()
    scenario["database"] = metals.database
    scenario["cache"] = metals.cache
    scenario["index"] = metals.index

    return scenario


def load_metals_alternative_names():
    """
    Load dataframe with alternative names for metals
    """

    filepath = DATA_DIR / "metals" / "transport_activities_mapping.yaml"

    with open(filepath, "r", encoding="utf-8") as stream:
        out = yaml.safe_load(stream)

    # this dictionary has lists as values

    # create a reversed dictionary where
    # the keys are the alternative names
    # and the values are the metals

    rev_out = {}

    for k, v in out.items():
        for i in v:
            rev_out[i] = k

    return rev_out


def load_metals_transport():
    """
    Load dataframe with metals transport
    """

    filepath = DATA_DIR / "metals" / "transport_markets_data.csv"
    df = pd.read_csv(filepath, sep=",")

    # remove rows without values under Weighted Average Distance
    df = df.loc[~df["Weighted Distance (km)"].isnull()]
    # remove rows with value 0 under Weighted Average Distance
    df = df.loc[df["Weighted Distance (km)"] != 0]

    df["country"] = df["Country"]

    return df


def load_mining_shares_mapping():
    """
    Load mapping between mining shares from the different sources and ecoinvent
    """

    filepath = DATA_DIR / "metals" / "mining_shares_mapping.xlsx"
    df = pd.read_excel(filepath, sheet_name="Shares_mapping")

    # replace all instances of "Year " in columns by ""
    df.columns = df.columns.str.replace("Year ", "")

    # remove suppliers whose markets share is below the cutoff
    cut_off = 0.01

    df_filtered = df.loc[df.loc[:, "2020":"2030"].max(axis=1) > cut_off].copy()

    # Normalize remaining data back to 100% for each metal
    years = [str(year) for year in range(2020, 2031)]
    for metal in df_filtered["Metal"].unique():
        metal_indices = df_filtered["Metal"] == metal
        df_filtered.loc[:, years] = df_filtered.groupby("Metal")[years].transform(
            lambda x: x / x.sum()
        )

    return df


def load_activities_mapping():
    """
    Load mapping for the ecoinvent exchanges to be
    updated by the new metal intensities. Only rows
    where filter was set to yes are considered.
    """

    filepath = DATA_DIR / "metals" / "metal_products.xlsx"
    df = pd.read_excel(filepath, sheet_name="activities_mapping")
    df = df.loc[(df["filter"] == "Yes") | (df["filter"] == "yes")]

    return df


# Define a function to replicate rows based on the generated activity sets
def extend_dataframe(df, mapping):
    """ "
     Extend a DataFrame by duplicating rows based on a mapping dictionary.

    Parameters:
    - df (pd.DataFrame): The original DataFrame to be extended.
    - mapping (dict): A dictionary with keys corresponding to the 'technology'
                      values in the DataFrame and values that are sets of processes.
    """

    new_rows = []

    for key, processes in mapping.items():
        # Find the rows in the DataFrame where the 'technology' matches the key
        matching_rows = df[df["technology"] == key]
        # For each process in the set associated with the key, duplicate the matching rows
        for process in processes:
            temp_rows = matching_rows.copy()
            temp_rows["ecoinvent_technology"] = process["name"]
            new_rows.extend(temp_rows.to_dict("records"))
    new_df = pd.DataFrame(new_rows)

    return new_df


def get_ecoinvent_metal_factors():
    """
    Load dataframe with ecoinvent factors for metals
    and convert to xarray
    """

    filepath = DATA_DIR / "metals" / "ecoinvent_factors.csv"
    df = pd.read_csv(filepath)

    # create column "activity" as a tuple
    # of the columns "name", "product" and "location".
    df["activity"] = list(zip(df["name"], df["product"], df["location"]))
    df = df.drop(columns=["name", "product", "location"])
    df = df.melt(id_vars=["activity"], var_name="metal", value_name="value")

    # create an xarray with dimensions activity, metal and year
    ds = df.groupby(["activity", "metal"]).sum()["value"].to_xarray()

    return ds


def load_post_allocation_correction_factors():
    """
    Load yaml file with post-allocation_correction factors

    """

    filepath = DATA_DIR / "metals" / "post-allocation_correction" / "corrections.yaml"
    with open(filepath, "r", encoding="utf-8") as stream:
        factors = yaml.safe_load(stream)
    return factors


def fetch_mapping(filepath: str) -> dict:
    """Returns a dictionary from a YML file"""

    with open(filepath, "r", encoding="utf-8") as stream:
        mapping = yaml.safe_load(stream)
    return mapping


def rev_metals_map(mapping: dict) -> dict:
    """Returns a reversed dictionary"""

    rev_mapping = {}
    for key, val in mapping.items():
        for v in val:
            rev_mapping[v["name"]] = key
    return rev_mapping


def load_conversion_factors():
    """
    Load dataframe with conversion factors for metals
    """

    filepath = DATA_DIR / "metals" / "conversion_factors.xlsx"
    df = pd.read_excel(filepath, sheet_name="Conversion factors")
    return df


def update_exchanges(
    activity: dict,
    new_amount: float,
    new_provider: dict,
    metal: str,
    min_value: Optional[float] = None,
    max_value: Optional[float] = None,
) -> dict:
    """
    Update exchanges for a given activity.

    :param activity: Activity to update
    :param new_amount: Result of the calculation
    :param new_provider: Dataset of the new provider
    :param metal: Metal name
    :param min_value: Minimum value for uncertainty
    :param max_value: Maximum value for uncertainty
    :return: Updated activity
    """
    # fetch old amount
    old_amount = sum(
        exc["amount"]
        for exc in activity["exchanges"]
        if exc.get("product", "").lower() == new_provider["reference product"].lower()
        and exc.get("type") == "technosphere"
    )

    activity["exchanges"] = [
        e
        for e in activity["exchanges"]
        if e.get("product", "").lower() != new_provider["reference product"].lower()
    ]

    new_exchange = {
        "amount": new_amount,
        "product": new_provider["reference product"],
        "name": new_provider["name"],
        "unit": new_provider["unit"],
        "location": new_provider["location"],
        "type": "technosphere",
        "uncertainty type": 0,  # assumes no uncertainty
    }

    if min_value is not None and max_value is not None:
        if min_value != max_value:
            if min_value <= new_amount <= max_value:
                new_exchange.update(
                    {
                        "uncertainty type": 5,
                        "loc": new_amount,
                        "minimum": min_value,
                        "maximum": max_value,
                        "preserve uncertainty": True,
                    }
                )
            else:
                print(
                    f"Value {new_amount} outside of range {min_value} - {max_value} for {metal} in {activity['name']}"
                )

    activity["exchanges"].append(new_exchange)

    # Log changes
    activity.setdefault("log parameters", {})
    activity["log parameters"].setdefault("old amount", {}).update({metal: old_amount})
    activity["log parameters"].setdefault("new amount", {}).update({metal: new_amount})

    return activity


class Metals(BaseTransformation):
    """
    Class that modifies metal demand of different technologies
    according to the Database built
    """

    def __init__(
        self,
        database: List[dict],
        iam_data: IAMDataCollection,
        model: str,
        pathway: str,
        year: int,
        version: str,
        system_model: str,
        cache: dict = None,
        index: dict = None,
    ):
        super().__init__(
            database,
            iam_data,
            model,
            pathway,
            year,
            version,
            system_model,
            cache,
            index,
        )

        self.country_codes = {}
        self.version = version

        self.metals = iam_data.metals_intensity_factors  # 1
        # Precompute the median values for each metal and origin_var for the year 2020
        if self.year in self.metals.coords["year"].values:
            self.precomputed_medians = self.metals.sel(year=self.year)
        else:
            self.precomputed_medians = self.metals.interp(
                year=self.year, method="nearest", kwargs={"fill_value": "extrapolate"}
            )

        self.activities_mapping = load_activities_mapping()  # 4

        self.conversion_factors = load_conversion_factors()  # 3
        # Precompute conversion factors as a dictionary for faster lookups
        self.conversion_factors_dict = self.conversion_factors.set_index("Activity")[
            "Conversion_factor"
        ].to_dict()

        inv = InventorySet(self.database, self.version)

        self.activities_metals_map: Dict[str, Set] = (  # 2
            inv.generate_metals_activities_map()
        )

        self.rev_activities_metals_map: Dict[str, str] = rev_metals_map(
            self.activities_metals_map
        )

        self.extended_dataframe = extend_dataframe(
            self.activities_mapping, self.activities_metals_map
        )
        self.extended_dataframe["final_technology"] = self.extended_dataframe.apply(
            lambda row: (
                row["demanding_process"]
                if pd.notna(row["demanding_process"]) and row["demanding_process"] != ""
                else row["ecoinvent_technology"]
            ),
            axis=1,
        )

        self.biosphere_flow_codes = biosphere_flows_dictionary(version=self.version)
        self.metals_transport = load_metals_transport()
        self.alt_names = load_metals_alternative_names()

        self.metals_transport_activities = {
            "air": ws.get_one(
                self.database,
                ws.contains("name", "aircraft"),
                ws.contains("name", "freight"),
                ws.contains("name", "belly"),
                ws.contains("name", "long haul"),
                ws.contains("name", "market"),
                ws.equals("location", "GLO"),
            ),
            "sea": ws.get_one(
                self.database,
                ws.contains("name", "transport"),
                ws.contains("name", "freight"),
                ws.contains("name", "sea"),
                ws.contains("name", "container ship"),
                ws.contains("name", "market"),
                ws.exclude(ws.contains("name", "reefer")),
                ws.equals("location", "GLO"),
            ),
            "railway": ws.get_one(
                self.database,
                ws.contains("name", "transport"),
                ws.contains("name", "freight"),
                ws.contains("name", "train"),
                ws.contains("name", "market"),
                ws.exclude(ws.contains("name", "reefer")),
                ws.equals("location", "GLO"),
            ),
            "road": ws.get_one(
                self.database,
                ws.contains("name", "transport"),
                ws.contains("name", "freight"),
                ws.contains("name", "lorry"),
                ws.contains("name", "market"),
                ws.contains("name", "unspecified"),
                ws.exclude(ws.contains("name", "reefer")),
                ws.equals("location", "GLO"),
            ),
        }

        self.build_db_indexes()

        self.weighted_transport_distances = {
            (row["country"], row["Metal"]): row
            for _, row in self.metals_transport.iterrows()
        }

        self.transport_lookup = {
            (row["country"], row["Metal"]): row
            for _, row in self.metals_transport.iterrows()
        }

    def filter_technology(self, dataset_names):
        """
        Efficiently return all datasets whose 'name' is in dataset_names.
        """
        return [
            ds for name in dataset_names for ds in self.db_index_by_name.get(name, [])
        ]

    @lru_cache()
    def get_metal_market_dataset(self, metal_activity_name: str):
        if pd.notna(metal_activity_name) and isinstance(metal_activity_name, str):
            metal_markets = list(
                ws.get_many(
                    self.database,
                    ws.equals("name", metal_activity_name),
                    ws.either(
                        *[ws.equals("location", loc) for loc in ["World", "GLO", "RoW"]]
                    ),
                )
            )
            metal_markets = [ds for ds in metal_markets if self.is_in_index(ds)]
            if metal_markets:
                return metal_markets[0]
            else:
                raise ws.NoResults(
                    f"Could not find dataset for metal market {metal_activity_name}"
                )
        else:
            raise ValueError(f"Invalid metal activity name: {metal_activity_name}")

    def update_metals_use_in_database(self):
        """
        Update the database with metal use factors using a pre-indexed approach.
        """

        filtered_index = {
            k: self.db_index_by_name.get(k, []) for k in self.rev_activities_metals_map
        }

        for activity_name, datasets in filtered_index.items():
            technology = self.rev_activities_metals_map[activity_name]
            for dataset in datasets:
                self.update_metal_use(dataset, technology)

    def update_metal_use(self, dataset: dict, technology: str) -> None:
        """
        Update metal use based on metal intensity data.
        """

        tech_rows = self.extended_dataframe.loc[
            self.extended_dataframe["ecoinvent_technology"] == dataset["name"]
        ]

        if tech_rows.empty:
            print(f"No matching rows for {dataset['name']}, {dataset['location']}.")
            return

        conversion_factor = self.conversion_factors_dict.get(
            tech_rows["ecoinvent_technology"].iloc[0], 1
        )

        available_metals = (
            self.precomputed_medians.sel(origin_var=technology)
            .dropna(dim="metal", how="all")["metal"]
            .values
        )

        unique_final_technologies = tech_rows["final_technology"].unique()

        for final_technology in unique_final_technologies:
            demanding_process_rows = tech_rows[
                (tech_rows["final_technology"] == final_technology)
                & tech_rows["demanding_process"].notna()
            ]

            if not demanding_process_rows.empty:
                for _, row in demanding_process_rows.iterrows():
                    self.process_metal_update(
                        metal_row=row,
                        dataset=dataset,
                        conversion_factor=conversion_factor,
                        final_technology=final_technology,
                        technology=technology,
                    )
            else:
                tech_specific_rows = tech_rows[
                    tech_rows["final_technology"] == final_technology
                ]
                for metal in available_metals:
                    if metal in tech_specific_rows["Element"].values:
                        match = tech_specific_rows[
                            tech_specific_rows["Element"] == metal
                        ]
                        if not match.empty:
                            metal_row = match.iloc[0]
                            self.process_metal_update(
                                metal_row=metal_row,
                                dataset=dataset,
                                conversion_factor=conversion_factor,
                                final_technology=final_technology,
                                technology=technology,
                            )

    def process_metal_update(
        self, metal_row, dataset, final_technology, technology, conversion_factor
    ):
        """
        Process the update for a given metal and technology.
        """
        conversion_factor = conversion_factor or 1
        unit_converter = metal_row.get("unit_convertor")
        metal_activity_name = metal_row["Activity"]

        if pd.notna(unit_converter) and pd.notna(metal_activity_name):
            use_factors = self.precomputed_medians.sel(
                metal=metal_row["Element"], origin_var=technology
            )
            median_value = (
                use_factors.sel(variable="median").item()
                * unit_converter
                * conversion_factor
            )

            min_value = (
                use_factors.sel(variable="min").item()
                * unit_converter
                * conversion_factor
            )
            max_value = (
                use_factors.sel(variable="max").item()
                * unit_converter
                * conversion_factor
            )

            if median_value != 0 and not np.isnan(median_value):
                try:
                    dataset_metal = self.get_metal_market_dataset(metal_activity_name)
                except ws.NoResults:
                    return

                metal_users = self.db_index_by_name.get(final_technology, [])
                for metal_user in metal_users:
                    update_exchanges(
                        activity=metal_user,
                        new_amount=median_value,
                        new_provider=dataset_metal,
                        metal=metal_row["Element"],
                        min_value=min_value,
                        max_value=max_value,
                    )
                    self.write_log(metal_user, "updated")
        else:
            print(
                f"Warning: Missing data for {metal_row['Element']} for {dataset['name']}:"
            )
            if pd.isna(unit_converter):
                print("- unit converter")
            if pd.isna(metal_activity_name):
                print("- activity name")

    def post_allocation_correction(self):
        """
        Correct for post-allocation in the database.
        """

        factors_list = load_post_allocation_correction_factors()

        for dataset in factors_list:
            filters = [
                ws.equals("name", dataset["name"]),
                ws.equals("reference product", dataset["reference product"]),
                ws.equals("unit", dataset["unit"]),
            ]

            if "location" in dataset:
                filters.append(ws.equals("location", dataset["location"]))

            for ds in ws.get_many(
                self.database,
                *filters,
            ):
                for flow in dataset["additional flow"]:
                    found = False
                    for exc in ws.biosphere(
                        ds,
                        ws.equals("name", flow["name"]),
                        ws.equals("categories", tuple(flow["categories"].split("::")))
                    ):
                        exc["amount"] += flow["amount"]
                        found = True

                    if not found:
                        flow_key = (
                            flow["name"],
                            flow["categories"].split("::")[0],
                            flow["categories"].split("::")[1],
                            flow["unit"],
                        )

                        if flow_key in self.biosphere_flow_codes:
                            flow_code = (
                                "biosphere3",
                                self.biosphere_flow_codes[flow_key],
                            )
                        else:
                            # try with ", in ground"
                            new_name = flow["name"] + ", in ground"
                            flow_key = (
                                new_name,
                                flow["categories"].split("::")[0],
                                flow["categories"].split("::")[1],
                                flow["unit"],
                            )
                            if flow_key in self.biosphere_flow_codes:
                                flow_code = (
                                    "biosphere3",
                                    self.biosphere_flow_codes[flow_key],
                                )
                            else:
                                print(
                                    f"Warning: Flow {flow_key} not found in biosphere flows."
                                )
                                continue

                        ds["exchanges"].append(
                            {
                                "name": flow["name"],
                                "amount": flow["amount"],
                                "unit": flow["unit"],
                                "type": "biosphere",
                                "categories": tuple(flow["categories"].split("::")),
                                "input": flow_code,
                            }
                        )

                for flow in dataset["additional flow"]:
                    ds.setdefault("log parameters", {})[
                        "post-allocation correction"
                    ] = flow["amount"]

                self.write_log(ds, "updated")

    def get_shares(self, df: pd.DataFrame, new_locations: dict, name, ref_prod) -> dict:
        """
        Get shares of each location in the dataframe.
        :param df: Dataframe with mining shares
        :param new_locations: List of new locations
        :return: Dictionary with shares of each location
        """
        shares = {}

        # we fetch the shares for each location in df
        # and we interpolate if necessary between the columns
        # 2020 to 2030

        for long_location, short_location in new_locations.items():
            share = df.loc[df["Country"] == long_location, "2020":"2030"]
            if len(share) > 0:

                # we interpolate depending on if self.year is between 2020 and 2030
                # otherwise, we back or forward fill

                if self.year < 2020:
                    share = share.iloc[:, 0]
                elif self.year > 2030:
                    share = share.iloc[:, -1]
                else:
                    share = share.iloc[:, self.year - 2020]

                share = share.values[0]
                shares[(name, ref_prod, short_location)] = share

        # filter-out shares that are below 1% and normalize the rest
        shares = {k: v for k, v in shares.items() if v >= 0.01}
        if not shares:
            return {}
        total = sum(shares.values())
        shares = {k: v / total for k, v in shares.items()}

        return shares

    def get_geo_mapping(self, df: pd.DataFrame, new_locations: dict) -> dict:
        mapping = {}
        grouped = df.groupby("Country")

        regions_df = df[["Country", "Region"]].drop_duplicates()
        for long_loc, iso2 in new_locations.items():
            region_row = regions_df.loc[regions_df["Country"] == long_loc]
            if not region_row.empty:
                mapping[iso2] = region_row["Region"].iloc[0]

        return mapping

    def build_db_indexes(self):
        self.db_index_by_name = defaultdict(list)
        self.db_index = defaultdict(lambda: defaultdict(list))
        self.db_index_full = defaultdict(lambda: defaultdict(lambda: defaultdict(list)))

        for ds in self.database:
            name = ds.get("name")
            ref_prod = ds.get("reference product")
            location = ds.get("location")

            self.db_index_by_name[name].append(ds)
            self.db_index[name][ref_prod].append(ds)
            self.db_index_full[name][ref_prod][location].append(ds)

    def create_market(self, metal, df):
        """
        Create a market dataset for a given metal using region-specific mining and transport exchanges.
        """

        metal_name = metal[0].lower() + metal[1:]
        dataset_name = f"market for {metal_name}"
        reference_product = metal_name

        dataset = {
            "name": dataset_name,
            "location": "World",
            "reference product": reference_product,
            "unit": "kilogram",
            "production amount": 1,
            "comment": "Created by premise",
            "code": str(uuid.uuid4()),
            "exchanges": [
                {
                    "name": dataset_name,
                    "product": reference_product,
                    "location": "World",
                    "amount": 1,
                    "type": "production",
                    "unit": "kilogram",
                }
            ],
        }

        # Add mining exchanges
        new_exchanges = self.create_region_specific_markets(df)
        dataset["exchanges"].extend(new_exchanges)

        # Add transport exchanges
        trspt_exc = self.add_transport_to_market(dataset, metal)
        if trspt_exc:
            dataset["exchanges"].extend(trspt_exc)

        # Remove None entries
        dataset["exchanges"] = [exc for exc in dataset["exchanges"] if exc]

        # Remove old market datasets (excluding "World")
        for old_market in self.db_index.get(dataset_name, {}).get(
            reference_product, []
        ):
            if old_market["location"] != "World":
                self.remove_from_index(old_market)
                assert not self.is_in_index(old_market), (
                    f"Market {(old_market['name'], old_market['reference product'], old_market['location'])} "
                    f"still in index"
                )

        return dataset

    def create_region_specific_markets(self, df: pd.DataFrame) -> List[dict]:
        new_exchanges = []

        all_new_datasets = []
        for (name, ref_prod), group in df.groupby(["Process", "Reference product"]):

            new_locations = {
                c: self.country_codes[c]
                for c in group["Country"].unique()
                if c in self.country_codes
            }

            shares = self.get_shares(group, new_locations, name, ref_prod)
            geography_mapping = self.get_geo_mapping(group, new_locations)

            new_datasets = self.create_new_mining_activity(
                name=name,
                reference_product=ref_prod,
                new_locations=new_locations,
                geography_mapping=geography_mapping,
            )
            all_new_datasets.extend(new_datasets.values())

            new_exchanges.extend(
                {
                    "name": k[0],
                    "product": k[1],
                    "location": k[2],
                    "unit": "kilogram",
                    "amount": share,
                    "type": "technosphere",
                }
                for k, share in shares.items()
            )

        # Normalize shares to sum to 1
        total = sum(exc["amount"] for exc in new_exchanges)
        for exc in new_exchanges:
            exc["amount"] /= total

        self.database.extend(all_new_datasets)
        self.add_to_index(all_new_datasets)

        for dataset in all_new_datasets:
            self.write_log(dataset, "created")

        return new_exchanges

    def create_new_mining_activity(
        self,
        name: str,
        reference_product: str,
        new_locations: dict,
        geography_mapping: dict = None,
    ) -> dict:

        geo_map_filtered = {
            k: self.db_index_full[name][reference_product][v][0]
            for k, v in geography_mapping.items()
            if self.db_index_full[name][reference_product].get(v)
            and not self.is_in_index(
                {"name": name, "reference product": reference_product, "location": k}
            )
        }

        if not geo_map_filtered:
            return {}

        datasets = self.db_index.get(name, {}).get(reference_product, [])

        return self.fetch_proxies(
            datasets=datasets,
            regions=new_locations.values(),
            geo_mapping=geo_map_filtered,
        )

    def add_transport_to_market(self, dataset, metal) -> list:

        origin_shares = {
            e["location"]: e["amount"]
            for e in dataset["exchanges"]
            if e["type"] == "technosphere"
        }

        exc_map = defaultdict(float)

        for c, share in origin_shares.items():
            if metal in self.alt_names:
                trspt_data = self.get_weighted_average_distance(c, metal)
                for _, row in trspt_data.iterrows():
                    key = (
                        self.metals_transport_activities[
                            row["TransportMode Label"].lower()
                        ]["name"],
                        self.metals_transport_activities[
                            row["TransportMode Label"].lower()
                        ]["reference product"],
                        "GLO",  # fixed location
                        self.metals_transport_activities[
                            row["TransportMode Label"].lower()
                        ]["unit"],
                    )
                    exc_map[key] += (row["Weighted Distance (km)"] / 1000) * share

        excs = [
            {
                "name": k[0],
                "product": k[1],
                "location": k[2],
                "unit": k[3],
                "type": "technosphere",
                "amount": v,
            }
            for k, v in exc_map.items()
        ]

        return excs

    def get_weighted_average_distance(self, country, metal):
        alt_metal = self.alt_names.get(metal)
        if not alt_metal:
            return pd.DataFrame()  # fallback

        rows = [
            row
            for (c, m), row in self.transport_lookup.items()
            if c == country and m == alt_metal
        ]

        return pd.DataFrame(rows)

    def create_metal_markets(self):
        self.post_allocation_correction()

        dataframe = load_mining_shares_mapping()
        dataframe = dataframe.loc[dataframe["Work done"] == "Yes"]
        dataframe = dataframe.loc[~dataframe["Country"].isnull()]

        # filter out rows where "Process" refers to a non-existing process
        existing_pairs = set(
            (act["name"], act["reference product"]) for act in self.database
        )

        dataframe["pair"] = list(
            zip(dataframe["Process"], dataframe["Reference product"])
        )
        dataframe = dataframe[dataframe["pair"].isin(existing_pairs)]
        dataframe.drop(columns="pair", inplace=True)

        # update certain values under "Process" and "Reference product"
        # if ecoinvent 3.11 is used
        if self.version == "3.11":
            dataframe["Process"] = dataframe["Process"].replace(EI311_NAME_CHANGES)
            dataframe["Reference product"] = dataframe["Reference product"].replace(
                EI311_PRODUCT_CHANGES
            )

            for k, v in EI311_LOCATION_CHANGES.items():
                dataframe.loc[dataframe["Process"] == k, "Region"] = v

            # we also need to remove "graphite ore mining"
            dataframe = dataframe.loc[dataframe["Process"] != "graphite ore mining"]

        dataframe_shares = dataframe

        self.country_codes.update(
            dict(
                zip(
                    dataframe["Country"].unique(),
                    coco.convert(dataframe["Country"].unique(), to="ISO2"),
                )
            )
        )

        # fix France (French Guiana) to GF
        self.country_codes["France (French Guiana)"] = "GF"

        grouped_metal_dfs = dict(tuple(dataframe_shares.groupby("Metal")))

        for metal, df_metal in grouped_metal_dfs.items():
            dataset = self.create_market(metal, df_metal)

            self.database.append(dataset)
            self.add_to_index(dataset)
            self.write_log(dataset, "created")

<<<<<<< HEAD

=======
        # filter dataframe_parent to only keep rows
        # which have a region and no values under columns from 2020 to 2030

        dataframe_parent = dataframe.loc[
            dataframe["Region"].notnull() & dataframe["2020"].isnull()
        ]

        grouped_parent_dfs = dict(tuple(dataframe_parent.groupby("Metal")))

        for metal, df_metal in grouped_parent_dfs.items():
            for (name, ref_prod), group in df_metal.groupby(
                ["Process", "Reference product"]
            ):
                # Construct new_locations
                new_locations = {
                    c: self.country_codes[c]
                    for c in group["Country"].unique()
                    if c in self.country_codes
                }

                geography_mapping = self.get_geo_mapping(group, new_locations)

                datasets = self.create_new_mining_activity(
                    name=name,
                    reference_product=ref_prod,
                    new_locations=new_locations,
                    geography_mapping=geography_mapping,
                )
>>>>>>> e8d9ebe3

    def write_log(self, dataset, status="created"):
        """
        Write log file.
        """

        txt = (
            f"{status}|{self.model}|{self.scenario}|{self.year}|"
            f"{dataset['name']}|{dataset['reference product']}|{dataset['location']}|"
            f"{dataset.get('log parameters', {}).get('post-allocation correction', '')}|"
            f"{dataset.get('log parameters', {}).get('old amount', '')}|"
            f"{dataset.get('log parameters', {}).get('new amount', '')}"
        )

        logger.info(txt)<|MERGE_RESOLUTION|>--- conflicted
+++ resolved
@@ -981,38 +981,7 @@
             self.add_to_index(dataset)
             self.write_log(dataset, "created")
 
-<<<<<<< HEAD
-
-=======
-        # filter dataframe_parent to only keep rows
-        # which have a region and no values under columns from 2020 to 2030
-
-        dataframe_parent = dataframe.loc[
-            dataframe["Region"].notnull() & dataframe["2020"].isnull()
-        ]
-
-        grouped_parent_dfs = dict(tuple(dataframe_parent.groupby("Metal")))
-
-        for metal, df_metal in grouped_parent_dfs.items():
-            for (name, ref_prod), group in df_metal.groupby(
-                ["Process", "Reference product"]
-            ):
-                # Construct new_locations
-                new_locations = {
-                    c: self.country_codes[c]
-                    for c in group["Country"].unique()
-                    if c in self.country_codes
-                }
-
-                geography_mapping = self.get_geo_mapping(group, new_locations)
-
-                datasets = self.create_new_mining_activity(
-                    name=name,
-                    reference_product=ref_prod,
-                    new_locations=new_locations,
-                    geography_mapping=geography_mapping,
-                )
->>>>>>> e8d9ebe3
+
 
     def write_log(self, dataset, status="created"):
         """
