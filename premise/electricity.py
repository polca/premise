--- conflicted
+++ resolved
@@ -454,17 +454,10 @@
                 if isinstance(distr_loss_exc, pd.Series):
                     loss_excs.append(distr_loss_exc)
 
-<<<<<<< HEAD
-                #concat_list = [
-                #   pd.DataFrame([new_market] + loss_excs, columns=new_market.index),
-                #]
-                concat_list = [pd.DataFrame([new_market], columns=new_market.index)]
-=======
                 concat_list = [
                     pd.DataFrame([new_market] + loss_excs, columns=new_market.index),
                 ]
                 # concat_list = [pd.DataFrame([new_market], columns=new_market.index)]
->>>>>>> ff7a7e14
 
                 if isinstance(new_exchanges, pd.DataFrame):
                     concat_list.append(new_exchanges)
