"""
ecoinvent_modification.py exposes methods to create a database, perform transformations on it,
as well as export it back.

"""

import copy
import logging
import multiprocessing
import os
import pickle
import sys
from datetime import date
from multiprocessing import Pool as ProcessPool
from multiprocessing.pool import ThreadPool as Pool
from pathlib import Path
from typing import List, Union

import datapackage
import yaml

from . import __version__
from .cement import _update_cement
from .clean_datasets import DatabaseCleaner
from .data_collection import IAMDataCollection
from .direct_air_capture import _update_dac
from .electricity import _update_electricity
from .emissions import _update_emissions
from .export import (
    Export,
    _prepare_database,
    build_datapackage,
    generate_scenario_factor_file,
    generate_superstructure_db,
)
from .external import ExternalScenario
from .external_data_validation import check_external_scenarios, check_inventories
from .filesystem_constants import DATA_DIR, DIR_CACHED_DB, IAM_OUTPUT_DIR, INVENTORY_DIR
from .fuels import _update_fuels
from .inventory_imports import AdditionalInventory, DefaultInventory
from .report import generate_change_report, generate_summary_report
from .steel import _update_steel
from .transport import _update_vehicles
from .utils import (
    clear_existing_cache,
    create_scenario_list,
    eidb_label,
    hide_messages,
    info_on_utils_functions,
    load_constants,
    print_version,
    warning_about_biogenic_co2,
)

logger = logging.getLogger("module")

try:
<<<<<<< HEAD
    import brightway25

    from .brightway25 import write_brightway_database

    logger.info("Using Brightway 2.5")

except ImportError:
=======
    import bw2data
    assert bw2data.__version__[0] >= 4 
    from .brightway25 import write_brightway_database

    logger.info("Using Brightway 2.5")
except AssertionError:
>>>>>>> 93d8f584
    from .brightway2 import write_brightway_database

    logger.info("Using Brightway 2")


FILEPATH_OIL_GAS_INVENTORIES = INVENTORY_DIR / "lci-ESU-oil-and-gas.xlsx"
FILEPATH_CARMA_INVENTORIES = INVENTORY_DIR / "lci-Carma-CCS.xlsx"
FILEPATH_CO_FIRING_INVENTORIES = INVENTORY_DIR / "lci-co-firing-power-plants.xlsx"
FILEPATH_CHP_INVENTORIES = INVENTORY_DIR / "lci-combined-heat-power-plant-CCS.xlsx"
FILEPATH_CC_INVENTORIES = INVENTORY_DIR / "lci-carbon-capture.xlsx"
FILEPATH_BIOFUEL_INVENTORIES = INVENTORY_DIR / "lci-biofuels.xlsx"
FILEPATH_BIOGAS_INVENTORIES = INVENTORY_DIR / "lci-biogas.xlsx"

FILEPATH_CARBON_FIBER_INVENTORIES = INVENTORY_DIR / "lci-carbon-fiber.xlsx"
FILEPATH_HYDROGEN_DISTRI_INVENTORIES = INVENTORY_DIR / "lci-hydrogen-distribution.xlsx"

FILEPATH_HYDROGEN_INVENTORIES = INVENTORY_DIR / "lci-hydrogen-electrolysis.xlsx"
FILEPATH_HYDROGEN_SOLAR_INVENTORIES = (
    INVENTORY_DIR / "lci-hydrogen-thermochemical-water-splitting.xlsx"
)
FILEPATH_HYDROGEN_PYROLYSIS_INVENTORIES = INVENTORY_DIR / "lci-hydrogen-pyrolysis.xlsx"

FILEPATH_HYDROGEN_BIOGAS_INVENTORIES = (
    INVENTORY_DIR / "lci-hydrogen-smr-atr-biogas.xlsx"
)
FILEPATH_HYDROGEN_NATGAS_INVENTORIES = (
    INVENTORY_DIR / "lci-hydrogen-smr-atr-natgas.xlsx"
)
FILEPATH_HYDROGEN_WOODY_INVENTORIES = (
    INVENTORY_DIR / "lci-hydrogen-wood-gasification.xlsx"
)
FILEPATH_HYDROGEN_COAL_GASIFICATION_INVENTORIES = (
    INVENTORY_DIR / "lci-hydrogen-coal-gasification.xlsx"
)
FILEPATH_SYNFUEL_INVENTORIES = (
    INVENTORY_DIR / "lci-synfuels-from-FT-from-electrolysis.xlsx"
)

FILEPATH_SYNFUEL_FROM_FT_FROM_WOOD_GASIFICATION_INVENTORIES = (
    INVENTORY_DIR / "lci-synfuels-from-FT-from-wood-gasification.xlsx"
)
FILEPATH_SYNFUEL_FROM_FT_FROM_WOOD_GASIFICATION_WITH_CCS_INVENTORIES = (
    INVENTORY_DIR / "lci-synfuels-from-FT-from-wood-gasification-with-CCS.xlsx"
)
FILEPATH_SYNFUEL_FROM_FT_FROM_COAL_GASIFICATION_INVENTORIES = (
    INVENTORY_DIR / "lci-synfuels-from-FT-from-coal-gasification.xlsx"
)
FILEPATH_SYNFUEL_FROM_FT_FROM_COAL_GASIFICATION_WITH_CCS_INVENTORIES = (
    INVENTORY_DIR / "lci-synfuels-from-FT-from-coal-gasification-with-CCS.xlsx"
)

FILEPATH_SYNFUEL_FROM_BIOMASS_CCS_INVENTORIES = (
    INVENTORY_DIR / "lci-synfuels-from-FT-from-biomass-CCS.xlsx"
)
FILEPATH_SYNGAS_INVENTORIES = INVENTORY_DIR / "lci-syngas.xlsx"
FILEPATH_SYNGAS_FROM_COAL_INVENTORIES = INVENTORY_DIR / "lci-syngas-from-coal.xlsx"
FILEPATH_GEOTHERMAL_HEAT_INVENTORIES = INVENTORY_DIR / "lci-geothermal.xlsx"
FILEPATH_METHANOL_FUELS_INVENTORIES = (
    INVENTORY_DIR / "lci-synfuels-from-methanol-from-electrolysis.xlsx"
)
FILEPATH_METHANOL_CEMENT_FUELS_INVENTORIES = (
    INVENTORY_DIR / "lci-synfuels-from-methanol-from-cement-plant.xlsx"
)
FILEPATH_METHANOL_FROM_COAL_FUELS_INVENTORIES = (
    INVENTORY_DIR / "lci-synfuels-from-methanol-from-coal.xlsx"
)
FILEPATH_METHANOL_FROM_COAL_FUELS_WITH_CCS_INVENTORIES = (
    INVENTORY_DIR / "lci-synfuels-from-methanol-from-coal-with-CCS.xlsx"
)
FILEPATH_METHANOL_FROM_BIOMASS_FUELS_INVENTORIES = (
    INVENTORY_DIR / "lci-synfuels-from-methanol-from-biomass.xlsx"
)
FILEPATH_METHANOL_FROM_BIOGAS_FUELS_INVENTORIES = (
    INVENTORY_DIR / "lci-synfuels-from-methanol-from-biogas.xlsx"
)
FILEPATH_METHANOL_FROM_NATGAS_FUELS_INVENTORIES = (
    INVENTORY_DIR / "lci-synfuels-from-methanol-from-natural-gas.xlsx"
)
FILEPATH_LITHIUM = INVENTORY_DIR / "lci-lithium.xlsx"
FILEPATH_COBALT = INVENTORY_DIR / "lci-cobalt.xlsx"
FILEPATH_GRAPHITE = INVENTORY_DIR / "lci-graphite.xlsx"
FILEPATH_BATTERIES = INVENTORY_DIR / "lci-batteries.xlsx"
FILEPATH_PHOTOVOLTAICS = INVENTORY_DIR / "lci-PV.xlsx"
FILEPATH_BIGCC = INVENTORY_DIR / "lci-BIGCC.xlsx"
FILEPATH_NUCLEAR_EPR = INVENTORY_DIR / "lci-nuclear_EPR.xlsx"
FILEPATH_NUCLEAR_SMR = INVENTORY_DIR / "lci-nuclear_SMR.xlsx"
FILEPATH_WAVE = INVENTORY_DIR / "lci-wave_energy.xlsx"
FILEPATH_FUEL_CELL = INVENTORY_DIR / "lci-fuel_cell.xlsx"
FILEPATH_CSP = INVENTORY_DIR / "lci-concentrating-solar-power.xlsx"
FILEPATH_HOME_STORAGE_BATTERIES = INVENTORY_DIR / "lci-home-batteries.xlsx"
FILEPATH_VANADIUM = INVENTORY_DIR / "lci-vanadium.xlsx"
FILEPATH_VANADIUM_REDOX_BATTERY = INVENTORY_DIR / "lci-vanadium-redox-flow-battery.xlsx"
FILEPATH_HYDROGEN_TURBINE = INVENTORY_DIR / "lci-hydrogen-turbine.xlsx"

config = load_constants()


# Disable printing
def blockPrint():
    sys.stdout = open(os.devnull, "w")


# Restore printing
def enablePrint():
    sys.stdout = sys.__stdout__


def check_ei_filepath(filepath: str) -> Path:
    """Check for the existence of the file path."""

    if not Path(filepath).is_dir():
        raise FileNotFoundError(
            f"The directory for ecospold files {filepath} could not be found."
        )
    return Path(filepath)


def check_model_name(name: str) -> str:
    """Check for the validity of the IAM model name."""
    if name.lower() not in config["SUPPORTED_MODELS"]:
        raise ValueError(
            f"Only {config['SUPPORTED_MODELS']} are currently supported, not {name}."
        )
    return name.lower()


def check_pathway_name(name: str, filepath: Path, model: str) -> str:
    """Check the pathway name"""

    if name not in config["SUPPORTED_PATHWAYS"]:
        # If the pathway name is not a default one,
        # check that the filepath + pathway name
        # leads to an actual file

        if model.lower() not in name:
            name_check = "_".join((model.lower(), name))
        else:
            name_check = name

        if (filepath / name_check).with_suffix(".mif").is_file():
            return name
        if (filepath / name_check).with_suffix(".xlsx").is_file():
            return name
        if (filepath / name_check).with_suffix(".csv").is_file():
            return name
        raise ValueError(
            f"Only {config['SUPPORTED_PATHWAYS']} are currently supported, not {name}."
        )

    if model.lower() not in name:
        name_check = "_".join((model.lower(), name))
    else:
        name_check = name

    if (filepath / name_check).with_suffix(".mif").is_file():
        return name
    if (filepath / name_check).with_suffix(".xlsx").is_file():
        return name
    if (filepath / name_check).with_suffix(".csv").is_file():
        return name

    raise ValueError(
        f"Cannot find the IAM scenario file at this location: {filepath / name_check}."
    )


def check_year(year: [int, float]) -> int:
    """Check for the validity of the year passed."""
    try:
        year = int(year)
    except ValueError as err:
        raise Exception(f"{year} is not a valid year.") from err

    try:
        assert 2005 <= year <= 2100
    except AssertionError as err:
        raise Exception(f"{year} must be comprised between 2005 and 2100.") from err

    return year


def check_filepath(path: str) -> Path:
    """
    Check for the existence of the file.
    """
    if not Path(path).is_dir():
        raise FileNotFoundError(f"The filepath {path} could not be found.")
    return Path(path)


def check_exclude(list_exc: List[str]) -> List[str]:
    """
    Check for the validity of the list of excluded functions.
    """

    if not isinstance(list_exc, list):
        raise TypeError("`exclude` should be a sequence of strings.")

    if not set(list_exc).issubset(config["LIST_TRANSF_FUNC"]):
        raise ValueError(
            "One or several of the transformation that you wish to exclude is not recognized."
        )
    return list_exc


def check_additional_inventories(inventories_list: List[dict]) -> List[dict]:
    """
    Check that any additional inventories that need to be imported are properly listed.
    :param inventories_list: list of dictionaries
    :return: list of dictionaries
    """

    if not isinstance(inventories_list, list):
        raise TypeError(
            "Inventories to import need to be in a sequence of dictionaries like so:"
            "["
            "{'inventories': 'a file path', 'ecoinvent version: '3.6'},"
            " {'inventories': 'a file path', 'ecoinvent version: '3.6'}"
            "]"
        )

    for inventory in inventories_list:
        if not isinstance(inventory, dict):
            raise TypeError(
                "Inventories to import need to be in a sequence of dictionaries like so:"
                "["
                "{'inventories': 'a file path', 'ecoinvent version: '3.6'},"
                " {'inventories': 'a file path', 'ecoinvent version: '3.6'}"
                "]"
            )
        if "region_duplicate" in inventory:
            if not isinstance(inventory["region_duplicate"], bool):
                raise TypeError(
                    "`region_duplicate`must be a boolean (`True`` `False`.)"
                )

        if not all(
            i for i in inventory.keys() if i in ["inventories", "ecoinvent version"]
        ):
            raise TypeError(
                "Both `inventories` and `ecoinvent version` "
                "must be present in the list of inventories to import."
            )

        if not Path(inventory["filepath"]).is_file():
            raise FileNotFoundError(
                f"Cannot find the inventory file: {inventory['inventories']}."
            )

        if inventory["ecoinvent version"] not in config["SUPPORTED_EI_VERSIONS"]:
            raise ValueError(
                "A lot of trouble will be avoided if the additional "
                f"inventories to import are ecoinvent 3.6, 3.7, 3-8 or 3.9-compliant, not {inventory['ecoinvent version']}."
            )

    return inventories_list


def check_db_version(version: [str, float]) -> str:
    """
    Check that the ecoinvent database version is supported
    :param version:
    :return: str
    """
    version = str(version)
    if version not in config["SUPPORTED_EI_VERSIONS"]:
        raise ValueError(
            f"Only {config['SUPPORTED_EI_VERSIONS']} are currently supported, not {version}."
        )

    # convert "3.7.1" to "3.7"
    if version == "3.7.1":
        version = "3.7"

    if version == "3.9.1":
        version = "3.9"

    return version


def check_scenarios(scenario: dict, key: bytes) -> dict:
    """
    Check that the scenarios are properly formatted and that
    all the necessary info is given.
    """

    if not all(name in scenario for name in ["model", "pathway", "year"]):
        raise ValueError(
            f"Missing parameters in {scenario}. Needs to include at least `model`,"
            f"`pathway` and `year`."
        )

    if "filepath" in scenario:
        filepath = scenario["filepath"]
        scenario["filepath"] = check_filepath(filepath)
    else:
        # Note: A directory path, not a file path
        scenario["filepath"] = IAM_OUTPUT_DIR
        if key is None:
            raise ValueError(
                "You need to provide the encryption key to decrypt the IAM output files provided by `premise`."
            )

    scenario["model"] = check_model_name(scenario["model"])
    scenario["pathway"] = check_pathway_name(
        scenario["pathway"], scenario["filepath"], scenario["model"]
    )
    scenario["year"] = check_year(scenario["year"])

    if "exclude" in scenario:
        scenario["exclude"] = check_exclude(scenario["exclude"])

    return scenario


def check_system_model(system_model: str) -> str:
    """
    Check that the system model is valid.
    """

    if not isinstance(system_model, str):
        raise TypeError(
            "The argument `system_model` must be a string"
            "('consequential', 'cutoff')."
        )

    if system_model not in ("consequential", "cutoff"):
        raise ValueError(
            "The argument `system_model` must be one of the two values:"
            "'consequential', 'cutoff'."
        )

    return system_model


def check_time_horizon(time_horizon: int) -> int:
    """
    Check the validity of the time horizon provided (in years).
    :param time_horizon: time horizon (in years), to determine marginal mixes for consequential modelling.
    :return: time horizon (in years)
    """

    if time_horizon is None:
        print(
            "`time_horizon`, used to identify marginal suppliers, is not specified. "
            "It is therefore set to 20 years."
        )
        time_horizon = 20

    try:
        int(time_horizon)
    except ValueError as err:
        raise Exception(
            "`time_horizon` must be an integer with a value between 5 and 50 years."
        ) from err

    if time_horizon < 5 or time_horizon > 50:
        raise ValueError(
            "`time_horizon` must be an integer with a value between 5 and 50 years."
        )

    return int(time_horizon)


def _update_all(
    scenario,
    version,
    system_model,
    modified_datasets,
    use_absolute_efficiency,
    vehicle_type,
    gains_scenario,
):
    scenario, modified_datasets, cache = _update_vehicles(
        scenario=scenario,
        vehicle_type=vehicle_type,
        version=version,
        system_model=system_model,
        modified_datasets=modified_datasets,
    )
    scenario, modified_datasets, cache = _update_electricity(
        scenario=scenario,
        version=version,
        system_model=system_model,
        modified_datasets=modified_datasets,
        use_absolute_efficiency=use_absolute_efficiency,
        cache=cache,
    )
    scenario, modified_datasets, cache = _update_dac(
        scenario=scenario,
        version=version,
        system_model=system_model,
        modified_datasets=modified_datasets,
        cache=cache,
    )
    scenario, modified_datasets, cache = _update_cement(
        scenario=scenario,
        version=version,
        system_model=system_model,
        modified_datasets=modified_datasets,
        cache=cache,
    )
    scenario, modified_datasets, cache = _update_steel(
        scenario=scenario,
        version=version,
        system_model=system_model,
        modified_datasets=modified_datasets,
        cache=cache,
    )
    scenario, modified_datasets, cache = _update_fuels(
        scenario=scenario,
        version=version,
        system_model=system_model,
        modified_datasets=modified_datasets,
        cache=cache,
    )
    scenario, modified_datasets = _update_emissions(
        scenario, version, system_model, gains_scenario, modified_datasets
    )

    return scenario, modified_datasets


def _export_to_matrices(obj):
    obj.export_db_to_matrices()


def _export_to_simapro(obj):
    obj.export_db_to_simapro()


class NewDatabase:
    """
    Class that represents a new wurst inventory database, modified according to IAM data.

    :ivar source_type: the source of the ecoinvent database. Can be `brigthway` or `ecospold`.
    :vartype source_type: str
    :ivar source_db: name of the ecoinvent source database
    :vartype source_db: str
    :ivar source_version: version of the ecoinvent source database.
        Currently works with ecoinvent cut-off 3.5, 3.6, 3.7, 3.7.1, 3.8, 3.9 and 3.9.1.
    :vartype source_version: str
    :ivar system_model: Can be `cutoff` (default) or `consequential`.
    :vartype system_model: str

    """

    def __init__(
        self,
        scenarios: List[dict],
        source_version: str = "3.9",
        source_type: str = "brightway",
        key: bytes = None,
        source_db: str = None,
        source_file_path: str = None,
        additional_inventories: List[dict] = None,
        system_model: str = "cutoff",
        system_args: dict = None,
        use_cached_inventories: bool = True,
        use_cached_database: bool = True,
        external_scenarios: list = None,
        quiet=False,
        keep_uncertainty_data=False,
        gains_scenario="CLE",
        use_absolute_efficiency=False,
        use_multiprocessing=True,
    ) -> None:
        self.source = source_db
        self.version = check_db_version(source_version)
        self.source_type = source_type
        self.system_model = check_system_model(system_model)
        self.system_model_args = system_args
        self.use_absolute_efficiency = use_absolute_efficiency
        self.multiprocessing = use_multiprocessing

        # if version is anything other than 3.8 or 3.9
        # and system_model is "consequential"
        # raise an error
        if self.version not in ["3.8", "3.9"] and self.system_model == "consequential":
            raise ValueError(
                "Consequential system model is only available for ecoinvent 3.8 or 3.9."
            )

        if gains_scenario not in ["CLE", "MFR"]:
            raise ValueError("gains_scenario must be either 'CLE' or 'MFR'")
        self.gains_scenario = gains_scenario

        if self.source_type == "ecospold":
            self.source_file_path = check_ei_filepath(source_file_path)
        else:
            self.source_file_path = None

        self.scenarios = [check_scenarios(scenario, key) for scenario in scenarios]

        # create dictionary that keeps track of emptied and created datasets
        self.modified_datasets = {
            (s["model"], s["pathway"], s["year"]): {"emptied": [], "created": []}
            for s in self.scenarios
        }

        # print some info
        if not quiet:
            print_version()
            warning_about_biogenic_co2()
            info_on_utils_functions()
            hide_messages()

        if additional_inventories:
            self.additional_inventories = check_additional_inventories(
                additional_inventories
            )
        else:
            self.additional_inventories = None

        if external_scenarios:
            self.datapackages, self.scenarios = check_external_scenarios(
                external_scenarios, self.scenarios
            )
        else:
            self.datapackages = None

        print("\n//////////////////// EXTRACTING SOURCE DATABASE ////////////////////")
        if use_cached_database:
            self.database = self.__find_cached_db(
                source_db, keep_uncertainty_data=keep_uncertainty_data
            )
            print("Done!")
        else:
            self.database = self.__clean_database(
                keep_uncertainty_data=keep_uncertainty_data
            )

        print("\n////////////////// IMPORTING DEFAULT INVENTORIES ///////////////////")
        if use_cached_inventories:
            data = self.__find_cached_inventories(source_db)
            if data is not None:
                self.database.extend(data)

        else:
            self.__import_inventories(keep_uncertainty_data=keep_uncertainty_data)

        if self.additional_inventories:
            data = self.__import_additional_inventories(self.additional_inventories)
            self.database.extend(data)

        print("Done!")

        print("\n/////////////////////// EXTRACTING IAM DATA ////////////////////////")

        def _fetch_iam_data(scenario):
            data = IAMDataCollection(
                model=scenario["model"],
                pathway=scenario["pathway"],
                year=scenario["year"],
                external_scenarios=scenario.get("external scenarios"),
                filepath_iam_files=scenario["filepath"],
                key=key,
                system_model=self.system_model,
                system_model_args=self.system_model_args,
                gains_scenario=self.gains_scenario,
                use_absolute_efficiency=self.use_absolute_efficiency,
            )
            scenario["iam data"] = data

            if self.datapackages:
                scenario["external data"] = data.get_external_data(self.datapackages)

            scenario["database"] = copy.deepcopy(self.database)

        # use multiprocessing to speed up the process
        if self.multiprocessing:
            with Pool(processes=multiprocessing.cpu_count()) as pool:
                pool.map(_fetch_iam_data, self.scenarios)
        else:
            for scenario in self.scenarios:
                _fetch_iam_data(scenario)

        print("Done!")

    def __find_cached_db(self, db_name: str, keep_uncertainty_data: bool) -> List[dict]:
        """
        If `use_cached_db` = True, then we look for a cached database.
        If cannot be found, we create a cache for next time.
        :param db_name: database name
        :return: database
        """
        # build file path
        if db_name is None and self.source_type == "ecospold":
            db_name = f"ecospold_{self.system_model}_{self.version}"

        file_name = (
            DIR_CACHED_DB
            / f"cached_{''.join(tuple(map( str , __version__ )))}_{db_name.strip().lower()}.pickle"
        )

        # check that file path leads to an existing file
        if file_name.exists():
            # return the cached database
            return pickle.load(open(file_name, "rb"))

        # extract the database, pickle it for next time and return it
        print("Cannot find cached database. Will create one now for next time...")
        clear_existing_cache()
        database = self.__clean_database(keep_uncertainty_data=keep_uncertainty_data)
        pickle.dump(database, open(file_name, "wb"))
        return database

    def __find_cached_inventories(self, db_name: str) -> Union[None, List[dict]]:
        """
        If `use_cached_inventories` = True, then we look for a cached inventories.
        If cannot be found, we create a cache for next time.
        :param db_name: database name
        :return: database
        """
        # build file path
        if db_name is None and self.source_type == "ecospold":
            db_name = f"ecospold_{self.system_model}_{self.version}"

        file_name = (
            DIR_CACHED_DB
            / f"cached_{''.join(tuple(map( str , __version__ )))}_{db_name.strip().lower()}_inventories.pickle"
        )

        # check that file path leads to an existing file
        if file_name.exists():
            # return the cached database
            return pickle.load(open(file_name, "rb"))

        # else, extract the database, pickle it for next time and return it
        print("Cannot find cached inventories. Will create them now for next time...")
        data = self.__import_inventories()
        pickle.dump(data, open(file_name, "wb"))
        print(
            "Data cached. It is advised to restart your workflow at this point.\n"
            "This allows premise to use the cached data instead, which results in\n"
            "a faster workflow."
        )
        return None

    def __clean_database(self, keep_uncertainty_data) -> List[dict]:
        """
        Extracts the ecoinvent database, loads it into a dictionary and does a little bit of housekeeping
        (adds missing locations, reference products, etc.).
        :return:
        """
        return DatabaseCleaner(
            self.source, self.source_type, self.source_file_path, self.version
        ).prepare_datasets(keep_uncertainty_data)

    def __import_inventories(self, keep_uncertainty_data: bool = False) -> List[dict]:
        """
        This method will trigger the import of a number of pickled inventories
        and merge them into the database dictionary.
        """

        print("Importing default inventories...\n")

        # with HiddenPrints():
        # Manual import
        # file path and original ecoinvent version
        data = []
        filepaths = [
            (FILEPATH_OIL_GAS_INVENTORIES, "3.7"),
            (FILEPATH_CARMA_INVENTORIES, "3.5"),
            (FILEPATH_CO_FIRING_INVENTORIES, "3.5"),
            (FILEPATH_CHP_INVENTORIES, "3.5"),
            (FILEPATH_CC_INVENTORIES, "3.9"),
            (FILEPATH_BIOGAS_INVENTORIES, "3.6"),
            (FILEPATH_CARBON_FIBER_INVENTORIES, "3.9"),
            (FILEPATH_LITHIUM, "3.8"),
            (FILEPATH_COBALT, "3.8"),
            (FILEPATH_GRAPHITE, "3.8"),
            (FILEPATH_BATTERIES, "3.8"),
            (FILEPATH_HOME_STORAGE_BATTERIES, "3.9"),
            (FILEPATH_PHOTOVOLTAICS, "3.7"),
            (FILEPATH_HYDROGEN_INVENTORIES, "3.9"),
            (FILEPATH_HYDROGEN_SOLAR_INVENTORIES, "3.9"),
            (FILEPATH_HYDROGEN_PYROLYSIS_INVENTORIES, "3.9"),
            (FILEPATH_METHANOL_FUELS_INVENTORIES, "3.7"),
            (FILEPATH_METHANOL_CEMENT_FUELS_INVENTORIES, "3.7"),
            (FILEPATH_HYDROGEN_COAL_GASIFICATION_INVENTORIES, "3.7"),
            (FILEPATH_METHANOL_FROM_COAL_FUELS_INVENTORIES, "3.7"),
            (FILEPATH_METHANOL_FROM_COAL_FUELS_WITH_CCS_INVENTORIES, "3.7"),
            (FILEPATH_HYDROGEN_DISTRI_INVENTORIES, "3.7"),
            (FILEPATH_HYDROGEN_BIOGAS_INVENTORIES, "3.7"),
            (FILEPATH_HYDROGEN_NATGAS_INVENTORIES, "3.7"),
            (FILEPATH_HYDROGEN_WOODY_INVENTORIES, "3.7"),
            (FILEPATH_HYDROGEN_TURBINE, "3.9"),
            (FILEPATH_SYNGAS_INVENTORIES, "3.9"),
            (FILEPATH_SYNGAS_FROM_COAL_INVENTORIES, "3.7"),
            (FILEPATH_BIOFUEL_INVENTORIES, "3.7"),
            (FILEPATH_SYNFUEL_INVENTORIES, "3.7"),
            (
                FILEPATH_SYNFUEL_FROM_FT_FROM_WOOD_GASIFICATION_INVENTORIES,
                "3.7",
            ),
            (
                FILEPATH_SYNFUEL_FROM_FT_FROM_WOOD_GASIFICATION_WITH_CCS_INVENTORIES,
                "3.7",
            ),
            (
                FILEPATH_SYNFUEL_FROM_FT_FROM_COAL_GASIFICATION_INVENTORIES,
                "3.7",
            ),
            (
                FILEPATH_SYNFUEL_FROM_FT_FROM_COAL_GASIFICATION_WITH_CCS_INVENTORIES,
                "3.7",
            ),
            (FILEPATH_GEOTHERMAL_HEAT_INVENTORIES, "3.6"),
            (FILEPATH_BIGCC, "3.8"),
            (FILEPATH_NUCLEAR_EPR, "3.8"),
            (FILEPATH_NUCLEAR_SMR, "3.8"),
            (FILEPATH_WAVE, "3.8"),
            (FILEPATH_FUEL_CELL, "3.9"),
            (FILEPATH_CSP, "3.9"),
            (FILEPATH_VANADIUM, "3.8"),
            (FILEPATH_VANADIUM_REDOX_BATTERY, "3.9"),
        ]
        for filepath in filepaths:
            # make an exception for FILEPATH_OIL_GAS_INVENTORIES
            # ecoinvent version is 3.9
            if filepath[0] == FILEPATH_OIL_GAS_INVENTORIES and self.version == "3.9":
                continue

            inventory = DefaultInventory(
                database=self.database,
                version_in=filepath[1],
                version_out=self.version,
                path=filepath[0],
                system_model=self.system_model,
                keep_uncertainty_data=keep_uncertainty_data,
            )
            datasets = inventory.merge_inventory()
            data.extend(datasets)

            self.database.extend(datasets)

        # print("Done!\n")
        return data

    def __import_additional_inventories(
        self, data_package: [datapackage.DataPackage, list]
    ) -> List[dict]:
        """
        This method will trigger the import of a number of inventories
        and merge them into the database dictionary.

        :param data_package: datapackage.DataPackage or list of file paths
        :return: list of dictionaries

        """
        print("\n//////////////// IMPORTING USER-DEFINED INVENTORIES ////////////////")

        data = []

        if isinstance(data_package, list):
            # this is a list of file paths
            for file_path in data_package:
                additional = AdditionalInventory(
                    database=self.database,
                    version_in=file_path["ecoinvent version"],
                    version_out=self.version,
                    path=file_path["filepath"],
                    system_model=self.system_model,
                )
                additional.prepare_inventory()
                data.extend(additional.merge_inventory())

        elif isinstance(data_package, datapackage.DataPackage):
            if data_package.get_resource("inventories"):
                additional = AdditionalInventory(
                    database=self.database,
                    version_in=data_package.descriptor["ecoinvent"]["version"],
                    version_out=self.version,
                    path=data_package.get_resource("inventories").source,
                    system_model=self.system_model,
                )
                data.extend(additional.merge_inventory())
        else:
            raise TypeError("Unknown data type for datapackage.")

        return data

    def update_electricity(self) -> None:
        """
        This method will update the electricity inventories
        with the data from the IAM scenarios.

        """

        print("\n/////////////////////////// ELECTRICITY ////////////////////////////")

        # use multiprocessing to speed up the process
        if self.multiprocessing:
            with ProcessPool(processes=multiprocessing.cpu_count()) as pool:
                args = [
                    (
                        scenario,
                        self.version,
                        self.system_model,
                        self.modified_datasets,
                        self.use_absolute_efficiency,
                    )
                    for scenario in self.scenarios
                ]
                results = pool.starmap(_update_electricity, args)

            for s, scenario in enumerate(self.scenarios):
                self.scenarios[s] = results[s][0]
                self.modified_datasets[
                    (scenario["model"], scenario["pathway"], scenario["year"])
                ] = results[s][1][
                    (scenario["model"], scenario["pathway"], scenario["year"])
                ]
        else:
            for scenario in self.scenarios:
                scenario, self.modified_datasets, _ = _update_electricity(
                    scenario=scenario,
                    version=self.version,
                    system_model=self.system_model,
                    modified_datasets=self.modified_datasets,
                    use_absolute_efficiency=self.use_absolute_efficiency,
                )

        print("Done!\n")

    def update_dac(self) -> None:
        """
        This method will update the Direct Air Capture (DAC) inventories
        with the data from the IAM scenarios.

        """

        print("\n//////////////////////// DIRECT AIR CAPTURE ////////////////////////")

        # use multiprocessing to speed up the process
        if self.multiprocessing:
            with ProcessPool(processes=multiprocessing.cpu_count()) as pool:
                args = [
                    (
                        scenario,
                        self.version,
                        self.system_model,
                        self.modified_datasets,
                    )
                    for scenario in self.scenarios
                ]
                results = pool.starmap(_update_dac, args)

            for s, scenario in enumerate(self.scenarios):
                self.scenarios[s] = results[s][0]
                self.modified_datasets[
                    (scenario["model"], scenario["pathway"], scenario["year"])
                ] = results[s][1][
                    (scenario["model"], scenario["pathway"], scenario["year"])
                ]
        else:
            for scenario in self.scenarios:
                scenario, self.modified_datasets, _ = _update_dac(
                    scenario=scenario,
                    version=self.version,
                    system_model=self.system_model,
                    modified_datasets=self.modified_datasets,
                )

        print("Done!\n")

    def update_fuels(self) -> None:
        """
        This method will update the fuels inventories
        with the data from the IAM scenarios.
        """
        print("\n////////////////////////////// FUELS ///////////////////////////////")

        # use multiprocessing to speed up the process
        if self.multiprocessing:
            with ProcessPool(processes=multiprocessing.cpu_count()) as pool:
                args = [
                    (
                        scenario,
                        self.version,
                        self.system_model,
                        self.modified_datasets,
                    )
                    for scenario in self.scenarios
                ]
                results = pool.starmap(_update_fuels, args)

            for s, scenario in enumerate(self.scenarios):
                self.scenarios[s] = results[s][0]
                self.modified_datasets[
                    (scenario["model"], scenario["pathway"], scenario["year"])
                ] = results[s][1][
                    (scenario["model"], scenario["pathway"], scenario["year"])
                ]
        else:
            for scenario in self.scenarios:
                scenario, self.modified_datasets, _ = _update_fuels(
                    scenario=scenario,
                    version=self.version,
                    system_model=self.system_model,
                    modified_datasets=self.modified_datasets,
                )

        print("Done!\n")

    def update_cement(self) -> None:
        """
        This method will update the cement inventories
        with the data from the IAM scenarios.
        """
        print("\n///////////////////////////// CEMENT //////////////////////////////")

        # use multiprocessing to speed up the process
        if self.multiprocessing:
            with ProcessPool(processes=multiprocessing.cpu_count()) as pool:
                args = [
                    (
                        scenario,
                        self.version,
                        self.system_model,
                        self.modified_datasets,
                    )
                    for scenario in self.scenarios
                ]
                results = pool.starmap(_update_cement, args)

            for s, scenario in enumerate(self.scenarios):
                self.scenarios[s] = results[s][0]
                self.modified_datasets[
                    (scenario["model"], scenario["pathway"], scenario["year"])
                ] = results[s][1][
                    (scenario["model"], scenario["pathway"], scenario["year"])
                ]
        else:
            for scenario in self.scenarios:
                scenario, self.modified_datasets, _ = _update_cement(
                    scenario=scenario,
                    version=self.version,
                    system_model=self.system_model,
                    modified_datasets=self.modified_datasets,
                )

        print("Done!\n")

    def update_steel(self) -> None:
        """
        This method will update the steel inventories
        with the data from the IAM scenarios.
        """
        print("\n////////////////////////////// STEEL //////////////////////////////")

        # use multiprocessing to speed up the process
        if self.multiprocessing:
            with ProcessPool(processes=multiprocessing.cpu_count()) as pool:
                args = [
                    (
                        scenario,
                        self.version,
                        self.system_model,
                        self.modified_datasets,
                    )
                    for scenario in self.scenarios
                ]
                results = pool.starmap(_update_steel, args)

            for s, scenario in enumerate(self.scenarios):
                self.scenarios[s] = results[s][0]
                self.modified_datasets[
                    (scenario["model"], scenario["pathway"], scenario["year"])
                ] = results[s][1][
                    (scenario["model"], scenario["pathway"], scenario["year"])
                ]
        else:
            for scenario in self.scenarios:
                scenario, self.modified_datasets, _ = _update_steel(
                    scenario=scenario,
                    version=self.version,
                    system_model=self.system_model,
                    modified_datasets=self.modified_datasets,
                )

        print("Done!\n")

    def update_cars(self) -> None:
        """
        This method will update the cars inventories
        with the data from the IAM scenarios.
        """
        print("\n///////////////////////// PASSENGER CARS ///////////////////////////")

        # use multiprocessing to speed up the process
        if self.multiprocessing:
            with ProcessPool(processes=multiprocessing.cpu_count()) as pool:
                args = [
                    (
                        scenario,
                        "car",
                        self.version,
                        self.system_model,
                        self.modified_datasets,
                    )
                    for scenario in self.scenarios
                ]
                results = pool.starmap(_update_vehicles, args)

            for s, scenario in enumerate(self.scenarios):
                self.scenarios[s] = results[s][0]
                self.modified_datasets[
                    (scenario["model"], scenario["pathway"], scenario["year"])
                ] = results[s][1][
                    (scenario["model"], scenario["pathway"], scenario["year"])
                ]
        else:
            for scenario in self.scenarios:
                scenario, self.modified_datasets, _ = _update_vehicles(
                    scenario=scenario,
                    vehicle_type="car",
                    version=self.version,
                    system_model=self.system_model,
                    modified_datasets=self.modified_datasets,
                )

        print("Done!\n")

    def update_two_wheelers(self) -> None:
        """
        This method will update the two-wheelers inventories
        with the data from the IAM scenarios.
        """
        print("\n////////////////////////// TWO-WHEELERS ////////////////////////////")

        # use multiprocessing to speed up the process
        if self.multiprocessing:
            with ProcessPool(processes=multiprocessing.cpu_count()) as pool:
                args = [
                    (
                        scenario,
                        "two wheeler",
                        self.version,
                        self.system_model,
                        self.modified_datasets,
                    )
                    for scenario in self.scenarios
                ]
                results = pool.starmap(_update_vehicles, args)

            for s, scenario in enumerate(self.scenarios):
                self.scenarios[s] = results[s][0]
                self.modified_datasets[
                    (scenario["model"], scenario["pathway"], scenario["year"])
                ] = results[s][1][
                    (scenario["model"], scenario["pathway"], scenario["year"])
                ]
        else:
            for scenario in self.scenarios:
                scenario, self.modified_datasets, _ = _update_vehicles(
                    scenario=scenario,
                    vehicle_type="two wheeler",
                    version=self.version,
                    system_model=self.system_model,
                    modified_datasets=self.modified_datasets,
                )

        print("Done!\n")

    def update_trucks(self) -> None:
        """
        This method will update the trucks inventories
        with the data from the IAM scenarios.
        """

        print("\n////////////////// MEDIUM AND HEAVY DUTY TRUCKS ////////////////////")

        args = [
            (
                scenario,
                "truck",
                self.version,
                self.system_model,
                self.modified_datasets,
            )
            for scenario in self.scenarios
        ]

        # use multiprocessing to speed up the process
        if self.multiprocessing:
            with ProcessPool(processes=multiprocessing.cpu_count()) as pool:
                results = pool.starmap(_update_vehicles, args)

            for s, scenario in enumerate(self.scenarios):
                self.scenarios[s] = results[s][0]
                self.modified_datasets[
                    (scenario["model"], scenario["pathway"], scenario["year"])
                ] = results[s][1][
                    (scenario["model"], scenario["pathway"], scenario["year"])
                ]
        else:
            for scenario in self.scenarios:
                scenario, self.modified_datasets, _ = _update_vehicles(
                    scenario=scenario,
                    vehicle_type="truck",
                    version=self.version,
                    system_model=self.system_model,
                    modified_datasets=self.modified_datasets,
                )

        print("Done!\n")

    def update_buses(self) -> None:
        """
        This method will update the buses inventories
        with the data from the IAM scenarios.
        """

        print("\n////////////////////////////// BUSES ///////////////////////////////")

        # use multiprocessing to speed up the process
        if self.multiprocessing:
            with ProcessPool(processes=multiprocessing.cpu_count()) as pool:
                args = [
                    (
                        scenario,
                        "bus",
                        self.version,
                        self.system_model,
                        self.modified_datasets,
                    )
                    for scenario in self.scenarios
                ]
                results = pool.starmap(_update_vehicles, args)

            for s, scenario in enumerate(self.scenarios):
                self.scenarios[s] = results[s][0]
                self.modified_datasets[
                    (scenario["model"], scenario["pathway"], scenario["year"])
                ] = results[s][1][
                    (scenario["model"], scenario["pathway"], scenario["year"])
                ]
        else:
            for scenario in self.scenarios:
                scenario, self.modified_datasets, _ = _update_vehicles(
                    scenario=scenario,
                    vehicle_type="bus",
                    version=self.version,
                    system_model=self.system_model,
                    modified_datasets=self.modified_datasets,
                )

        print("Done!\n")

    def update_external_scenario(self):
        if self.datapackages:
            for i, scenario in enumerate(self.scenarios):
                if (
                    "exclude" not in scenario
                    or "update_external_scenario" not in scenario["exclude"]
                ):
                    for d, datapackage in enumerate(self.datapackages):
                        if "inventories" in [r.name for r in datapackage.resources]:
                            inventories = self.__import_additional_inventories(
                                datapackage
                            )
                        else:
                            inventories = []

                        resource = datapackage.get_resource("config")
                        config_file = yaml.safe_load(resource.raw_read())

                        checked_inventories, checked_database = check_inventories(
                            config_file,
                            inventories,
                            scenario["external data"][d],
                            scenario["database"],
                            scenario["year"],
                        )
                        scenario["database"] = checked_database
                        scenario["database"].extend(checked_inventories)

                    external_scenario = ExternalScenario(
                        database=scenario["database"],
                        model=scenario["model"],
                        pathway=scenario["pathway"],
                        iam_data=scenario["iam data"],
                        year=scenario["year"],
                        external_scenarios=self.datapackages,
                        external_scenarios_data=scenario["external data"],
                        version=self.version,
                        system_model=self.system_model,
                        modified_datasets=self.modified_datasets,
                    )
                    external_scenario.create_custom_markets()
                    scenario["database"] = external_scenario.database
            print(f"Log file of exchanges saved under {DATA_DIR / 'logs'}.")

        print("Done!\n")

    def update_emissions(self) -> None:
        """
        This method will update the hot pollutants emissions
        with the data from the GAINS model.
        """

        print("\n/////////////////////////// EMISSIONS //////////////////////////////")

        # use multiprocessing to speed up the process
        if self.multiprocessing:
            with ProcessPool(processes=multiprocessing.cpu_count()) as pool:
                args = [
                    (
                        scenario,
                        self.version,
                        self.system_model,
                        self.gains_scenario,
                        self.modified_datasets,
                    )
                    for scenario in self.scenarios
                ]
                results = pool.starmap(_update_emissions, args)

            for s, scenario in enumerate(self.scenarios):
                self.scenarios[s] = results[s][0]
                self.modified_datasets[
                    (scenario["model"], scenario["pathway"], scenario["year"])
                ] = results[s][1][
                    (scenario["model"], scenario["pathway"], scenario["year"])
                ]
        else:
            for scenario in self.scenarios:
                scenario, self.modified_datasets = _update_emissions(
                    scenario=scenario,
                    version=self.version,
                    system_model=self.system_model,
                    gains_scenario=self.gains_scenario,
                    modified_datasets=self.modified_datasets,
                )

        print("Done!\n")

    def update_all(self) -> None:
        """
        Shortcut method to execute all transformation functions.
        """

        print("`update_all()` will skip the following steps:")
        print("update_two_wheelers(), update_cars(), and update_buses()")
        print(
            "If you want to update these steps, "
            "please run them separately afterwards."
        )

        # use multiprocessing to speed up the process
        if self.multiprocessing:
            with ProcessPool(processes=multiprocessing.cpu_count()) as pool:
                args = [
                    (
                        scenario,
                        self.version,
                        self.system_model,
                        self.modified_datasets,
                        self.use_absolute_efficiency,
                        "truck",
                        self.gains_scenario,
                    )
                    for scenario in self.scenarios
                ]
                results = pool.starmap(_update_all, args)

            for s, scenario in enumerate(self.scenarios):
                self.scenarios[s] = results[s][0]
                self.modified_datasets[
                    (scenario["model"], scenario["pathway"], scenario["year"])
                ] = results[s][1][
                    (scenario["model"], scenario["pathway"], scenario["year"])
                ]
        else:
            for scenario in self.scenarios:
                scenario, self.modified_datasets = _update_all(
                    scenario=scenario,
                    version=self.version,
                    system_model=self.system_model,
                    modified_datasets=self.modified_datasets,
                    use_absolute_efficiency=self.use_absolute_efficiency,
                    vehicle_type="truck",
                    gains_scenario=self.gains_scenario,
                )

        self.update_external_scenario()

    def write_superstructure_db_to_brightway(
        self,
        name: str = f"super_db_{date.today()}",
        filepath: str = None,
        format: str = "excel",
    ) -> None:
        """
        Register a super-structure database,
        according to https://github.com/dgdekoning/brightway-superstructure
        :param name: name of the super-structure database
        :param filepath: filepath of the "scenarios difference file"
        :param format: format of the "scenarios difference file" export. Can be "excel", "csv" or "feather".
        :return: filepath of the "scenarios difference file"
        """

        if len(self.scenarios) < 2:
            raise ValueError(
                "At least two scenarios are needed to"
                "create a super-structure database."
            )

        cache = {}

        for scenario in self.scenarios:
            scenario, cache = _prepare_database(
                scenario=scenario,
                scenario_cache=cache,
                version=self.version,
                system_model=self.system_model,
                modified_datasets=self.modified_datasets,
            )

        if hasattr(self, "datapackages"):
            list_scenarios = create_scenario_list(self.scenarios, self.datapackages)
        else:
            list_scenarios = create_scenario_list(self.scenarios)

        self.database = generate_superstructure_db(
            origin_db=self.database,
            scenarios=self.scenarios,
            db_name=name,
            filepath=filepath,
            version=self.version,
            format=format,
            scenario_list=list_scenarios,
        )

        write_brightway_database(
            data=self.database,
            name=name,
        )

        # generate scenario report
        self.generate_scenario_report()
        # generate change report from logs
        self.generate_change_report()

    def write_db_to_brightway(self, name: [str, List[str]] = None):
        """
        Register the new database into an open brightway project.
        :param name: to give a (list) of custom name(s) to the database.
        Should either be a string if there's only one database to export.
        Or a list of strings if there are several databases.
        :type name: str
        """

        if name:
            if isinstance(name, str):
                name = [name]
            elif isinstance(name, list):
                if not all(isinstance(item, str) for item in name):
                    raise TypeError(
                        "`name` should be a string or a sequence of strings."
                    )
            else:
                raise TypeError("`name` should be a string or a sequence of strings.")
        else:
            name = [
                eidb_label(
                    scenario["model"],
                    scenario["pathway"],
                    scenario["year"],
                    version=self.version,
                    system_model=self.system_model,
                )
                for scenario in self.scenarios
            ]

        if len(name) != len(self.scenarios):
            raise ValueError(
                "The number of databases does not match the number of `name` given."
            )

        print("Write new database(s) to Brightway.")

        cache = {}

        for scenario in self.scenarios:
            scenario, cache = _prepare_database(
                scenario=scenario,
                scenario_cache=cache,
                version=self.version,
                system_model=self.system_model,
                modified_datasets=self.modified_datasets,
            )

        for scen, scenario in enumerate(self.scenarios):
            write_brightway_database(
                scenario["database"],
                name[scen],
            )
        # generate scenario report
        self.generate_scenario_report()
        # generate change report from logs
        self.generate_change_report()

    def write_db_to_matrices(self, filepath: str = None):
        """

        Exports the new database as a sparse matrix representation in csv files.

        :param filepath: path provided by the user to store the exported matrices.
        If it is a string, the path is used as main directory from which
        "iam model" / "pathway" / "year" subdirectories will be created.
        If it is a sequence of strings, each string becomes the directory
        under which the set of matrices is saved. If `filepath` is not provided,
        "iam model" / "pathway" / "year" subdirectories are created under
        the working directory.
        :type filepath: str or list

        """

        if filepath is not None:
            if isinstance(filepath, str):
                filepath = [
                    (Path(filepath) / s["model"] / s["pathway"] / str(s["year"]))
                    for s in self.scenarios
                ]
            elif isinstance(filepath, list):
                filepath = [Path(f) for f in filepath]
            else:
                raise TypeError(
                    f"Expected a string or a sequence of "
                    f"strings for `filepath`, not {type(filepath)}."
                )
        else:
            filepath = [
                (Path.cwd() / "export" / s["model"] / s["pathway"] / str(s["year"]))
                for s in self.scenarios
            ]

        print("Write new database(s) to matrix.")

        cache = {}

        # use multiprocessing to speed up the process
        # use multiprocessing to speed up the process

        for scenario in self.scenarios:
            scenario, cache = _prepare_database(
                scenario=scenario,
                scenario_cache=cache,
                version=self.version,
                system_model=self.system_model,
                modified_datasets=self.modified_datasets,
            )

        for scen, scenario in enumerate(self.scenarios):
            Export(scenario, filepath[scen], self.version).export_db_to_matrices()

        # generate scenario report
        self.generate_scenario_report()
        # generate change report from logs
        self.generate_change_report()

    def write_db_to_simapro(self, filepath: str = None):
        """
        Exports database as a CSV file to be imported in Simapro 9.x

        :param filepath: path provided by the user to store the exported import file
        :type filepath: str

        """

        filepath = filepath or Path(Path.cwd() / "export" / "simapro")

        if not os.path.exists(filepath):
            os.makedirs(filepath)

        print("Write Simapro import file(s).")

        cache = {}

        # use multiprocessing to speed up the process

        for scenario in self.scenarios:
            scenario, cache = _prepare_database(
                scenario=scenario,
                scenario_cache=cache,
                version=self.version,
                system_model=self.system_model,
                modified_datasets=self.modified_datasets,
            )

        for scen, scenario in enumerate(self.scenarios):
            Export(scenario, filepath, self.version).export_db_to_simapro()

        # generate scenario report
        self.generate_scenario_report()
        # generate change report from logs
        self.generate_change_report()

    def write_datapackage(self, name: str = f"datapackage_{date.today()}"):
        if not isinstance(name, str):
            raise TypeError("`name` should be a string.")

        cached_inventories = self.__find_cached_inventories(self.source)

        if not cached_inventories:
            cache_fp = DIR_CACHED_DB / f"cached_{self.source}_inventories.pickle"
            raise ValueError(f"No cached inventories found at {cache_fp}.")

        cache = {}
        # use multiprocessing to speed up the process

        for scenario in self.scenarios:
            scenario, cache = _prepare_database(
                scenario=scenario,
                scenario_cache=cache,
                version=self.version,
                system_model=self.system_model,
                modified_datasets=self.modified_datasets,
            )

        if hasattr(self, "datapackages"):
            list_scenarios = create_scenario_list(self.scenarios, self.datapackages)
        else:
            list_scenarios = create_scenario_list(self.scenarios)

        df, extra_inventories = generate_scenario_factor_file(
            origin_db=self.database,
            scenarios=self.scenarios,
            db_name=name,
            version=self.version,
            scenario_list=list_scenarios,
        )

        cached_inventories.extend(extra_inventories)

        list_scenarios = ["original"] + list_scenarios

        build_datapackage(
            df=df,
            inventories=cached_inventories,
            list_scenarios=list_scenarios,
            ei_version=self.version,
            name=name,
        )

        # generate scenario report
        self.generate_scenario_report()
        # generate change report from logs
        self.generate_change_report()

    def generate_scenario_report(
        self,
        filepath: [str, Path] = None,
        name: str = f"scenario_report_{date.today()}.xlsx",
    ):
        """
        Generate a report of the scenarios.
        """

        print("Generate scenario report.")

        if filepath is not None:
            if isinstance(filepath, str):
                filepath = Path(filepath)
        else:
            filepath = Path(Path.cwd() / "export" / "scenario_report")

        if not os.path.exists(filepath):
            os.makedirs(filepath)

        name = Path(name)
        if name.suffix != ".xlsx":
            name = name.with_suffix(".xlsx")

        generate_summary_report(self.scenarios, filepath / name)

        print(f"Report saved under {filepath}.")

    def generate_change_report(self):
        """
        Generate a report of the changes between the original database and the scenarios.
        """

        print("Generate change report.")
        generate_change_report(
            self.source, self.version, self.source_type, self.system_model
        )
        # saved under working directory
        print(f"Report saved under {os.getcwd()}.")<|MERGE_RESOLUTION|>--- conflicted
+++ resolved
@@ -55,22 +55,12 @@
 logger = logging.getLogger("module")
 
 try:
-<<<<<<< HEAD
-    import brightway25
-
-    from .brightway25 import write_brightway_database
-
-    logger.info("Using Brightway 2.5")
-
-except ImportError:
-=======
     import bw2data
     assert bw2data.__version__[0] >= 4 
     from .brightway25 import write_brightway_database
 
     logger.info("Using Brightway 2.5")
-except AssertionError:
->>>>>>> 93d8f584
+except ImportError:
     from .brightway2 import write_brightway_database
 
     logger.info("Using Brightway 2")
