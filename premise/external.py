--- conflicted
+++ resolved
@@ -1044,34 +1044,11 @@
                 elif self.geo.ecoinvent_to_iam_location(dataset["location"]) in regions:
                     new_loc = self.geo.ecoinvent_to_iam_location(dataset["location"])
                 else:
-<<<<<<< HEAD
 
                     try:
                         if any(r in regions for r in self.geo.geo.contained(dataset["location"])):
                             new_loc = [r for r in self.geo.geo.contained(dataset["location"])
                                        if r in regions][0]
-=======
-                    if any(
-                        r in regions
-                        for r in self.geo.geo.contained(dataset["location"])
-                    ):
-                        new_loc = [
-                            r
-                            for r in self.geo.geo.contained(dataset["location"])
-                            if r in regions
-                        ][0]
-
-                    if not new_loc:
-                        if any(
-                            r in regions
-                            for r in self.geo.geo.intersects(dataset["location"])
-                        ):
-                            new_loc = [
-                                r
-                                for r in self.geo.geo.intersects(dataset["location"])
-                                if r in regions
-                            ][0]
->>>>>>> 6160dc42
 
                         if not new_loc:
                             if any(r in regions for r in self.geo.geo.intersects(dataset["location"])):
@@ -1104,14 +1081,11 @@
                         del exc["input"]
 
                 else:
-<<<<<<< HEAD
                     print(f"Cannot find a substitute location "
                           f"for {dataset['location']} in {regions}.")
-=======
                     print(
                         f"Cannot find a substitute location for {dataset['location']} in {regions}."
                     )
->>>>>>> 6160dc42
 
         if log:
 
