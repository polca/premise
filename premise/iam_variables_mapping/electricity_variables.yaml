--- conflicted
+++ resolved
@@ -50,13 +50,10 @@
       name: pipeline
   ecoinvent_fuel_aliases:
     fltr:
-<<<<<<< HEAD
-      - Wood chips, burned in power plant 20 MW, truck 25km, no CCS
-=======
+
       - market for wood chips, wet, measured as dry mass
       - market for biomass, used as fuel
 
->>>>>>> fd277be4
 Biomass IGCC CCS:
   iam_aliases:
     message: Secondary Energy|Electricity|Biomass|w/ CCS|1
@@ -137,10 +134,7 @@
 
   ecoinvent_fuel_aliases:
     fltr:
-<<<<<<< HEAD
-      - Hard coal, burned in power plant/IGCC, no CCS
-      - Lignite, burned in power plant/IGCC, no CCS
-=======
+
       - market for hard coal
       - lignite mine operation
     mask:
@@ -149,7 +143,7 @@
           - plant
           - briquettes
           - ash
->>>>>>> fd277be4
+          
 Coal PC CCS:
   iam_aliases:
     message: Secondary Energy|Electricity|Coal|w/ CCS|2
@@ -166,12 +160,7 @@
       - electricity production, at lignite-fired power plant, post, pipeline 200km, storage 1000m
   ecoinvent_fuel_aliases:
     fltr:
-<<<<<<< HEAD
-      - Hard coal, burned in power plant/post
-      - Hard coal, burned in power plant/pre
-      - Lignite, burned in power plant/post
-      - Lignite, burned in power plant/pre
-=======
+
       - market for hard coal
       - lignite mine operation
     mask:
@@ -180,7 +169,7 @@
         - plant
         - briquettes
         - ash
->>>>>>> fd277be4
+        
 Coal IGCC CCS:
   iam_aliases:
     message: Secondary Energy|Electricity|Coal|w/ CCS|1
@@ -198,12 +187,7 @@
 
   ecoinvent_fuel_aliases:
     fltr:
-<<<<<<< HEAD
-      - Hard coal, burned in power plant/pre
-      - Hard coal, burned in power plant/post
-      - Lignite, burned in power plant/pre
-      - Lignite, burned in power plant/post
-=======
+
       - market for hard coal
       - lignite mine operation
     mask:
@@ -212,7 +196,7 @@
         - plant
         - briquettes
         - ash
->>>>>>> fd277be4
+        
 Coal CHP:
   iam_aliases:
     remind: SE|Electricity|Coal|++|Combined Heat and Power w/o CC
@@ -357,6 +341,7 @@
   ecoinvent_fuel_aliases:
     fltr:
       - heat and power co-generation, natural gas, conventional power plant, 100MW electrical
+
 Gas CC CCS:
   iam_aliases:
     message: Secondary Energy|Electricity|Gas|w/ CCS|1
@@ -373,9 +358,9 @@
 
   ecoinvent_fuel_aliases:
     fltr:
-<<<<<<< HEAD
-      - Natural gas, in ATR H2-CC/pre
-      - Natural gas, burned in power plant/post
+      - market group for natural gas
+      - market for natural gas
+      
 Gas ST: # ["Note": "Steam cycle sub cricitcal"]
   iam_aliases:
     message: Secondary Energy|Electricity|Gas|w/o CCS|2
@@ -385,9 +370,11 @@
     message: Efficiency|Electricity|Gas|w/o CCS|2
     remind: Tech|Electricity|Gas|Gas Turbine|Efficiency
     image: Efficiency|Electricity|Gas|w/o CCS|1
-=======
-      - market group for natural gas, high pressure
->>>>>>> fd277be4
+ ecoinvent_fuel_aliases:
+    fltr:
+      - market group for natural gas
+      - market for natural gas
+
 
 Geothermal:
   iam_aliases:
