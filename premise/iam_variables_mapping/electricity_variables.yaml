Biogas CHP:
  ecoinvent_aliases:
    fltr: heat and power co-generation, biogas, gas engine
  mask:
    reference product: heat
  ecoinvent_fuel_aliases:
    fltr: market for biogas
  eff_aliases:
    tiam-ucl: Efficiency|Electricity|Biogas|w/o CCS
  iam_aliases:
    tiam-ucl: Secondary Energy|Electricity|Biogas|w/o CCS
  max_efficiency: '0.6'
Biomass CHP:
  ecoinvent_aliases:
    fltr: heat and power co-generation, wood chips
  mask:
    reference product: renewable
  ecoinvent_fuel_aliases:
    fltr: market for biomass, used as fuel
  eff_aliases:
    image: Efficiency|Electricity|Biomass|w/o CCS|3
    remind: Tech|Electricity|Biomass|Combined Heat and Power w/o CC|Efficiency
    remind-eu: Tech|Electricity|Biomass|Combined Heat and Power w/o CC|Efficiency
    tiam-ucl: Efficiency|Electricity|Biomass CHP|w/o CCS
    witch: Efficiency|Electricity|Biomass|w/o CCS
  iam_aliases:
    image: Secondary Energy|Electricity|Biomass|w/o CCS|3
    remind: SE|Electricity|Biomass|++|Combined Heat and Power w/o CC
    remind-eu: SE|Electricity|Biomass|++|Combined Heat and Power w/o CC
    tiam-ucl: Secondary Energy|Electricity|Biomass CHP|w/o CCS
    witch: Secondary Energy|Electricity|Biomass|w/o CCS
  max_efficiency: '0.3'
Biomass CHP (existing):
  ecoinvent_aliases:
    fltr: heat and power co-generation, existing, wood chips
  mask:
    reference product: renewable
  ecoinvent_fuel_aliases:
    fltr: market for biomass, used as fuel
  eff_aliases:
    tiam-ucl: Efficiency|Electricity|Existing biomass|w/o CCS
  exists in database: 'FALSE'
  iam_aliases:
    tiam-ucl: Secondary Energy|Electricity|Biomass existing capacity|w/o CCS
  max_efficiency: '0.25'
  proxy:
    name: heat and power co-generation, wood chips, 6667 kW
    new name: heat and power co-generation, existing, wood chips
    reference product: electricity, high voltage
Biomass CHP CCS:
  ecoinvent_aliases:
    fltr: electricity production, at co-generation wood-fired power plant, post, pipeline
      200km, storage 1000m
  ecoinvent_fuel_aliases:
    fltr: heat and power co-generation, wood chips, 6667 kW
  eff_aliases:
    gcam: Efficiency|Electricity|biomass (conv CCS)
    image: Efficiency|Electricity|Biomass|w/ CCS|2
  iam_aliases:
    gcam: Secondary Energy|Electricity|biomass (conv CCS)
    image: Secondary Energy|Electricity|Biomass|w/ CCS|2
Biomass IGCC:
  ecoinvent_aliases:
    fltr: electricity production, at biomass-fired IGCC power plant
  mask:
    name: pipeline
  ecoinvent_fuel_aliases:
    fltr: market for biomass, used as fuel
  eff_aliases:
    gcam: Efficiency|Electricity|biomass (IGCC)
    image: Efficiency|Electricity|Biomass|w/o CCS|2
    message: Efficiency|Electricity|Biomass|w/o CCS|1
    remind: Tech|Electricity|Biomass|Gasification Combined Cycle w/o CC|Efficiency
    remind-eu: Tech|Electricity|Biomass|Gasification Combined Cycle w/o CC|Efficiency
    tiam-ucl: Efficiency|Electricity|Biomass gasification|w/o CCS
  iam_aliases:
    gcam: Secondary Energy|Electricity|biomass (IGCC)
    image: Secondary Energy|Electricity|Biomass|w/o CCS|2
    message: Secondary Energy|Electricity|Biomass|w/o CCS|1
    remind: SE|Electricity|Biomass|++|Gasification Combined Cycle w/o CC
    remind-eu: SE|Electricity|Biomass|++|Gasification Combined Cycle w/o CC
    tiam-ucl: Secondary Energy|Electricity|Biomass gasification|w/o CCS
  max_efficiency: '0.45'
Biomass IGCC CCS:
  ecoinvent_aliases:
    fltr: electricity production, at biomass-fired IGCC power plant, pre, pipeline
      200km, storage 1000m
  ecoinvent_fuel_aliases:
    fltr: market for biomass, used as fuel
  eff_aliases:
    gcam: Efficiency|Electricity|biomass (IGCC CCS)
    image: Efficiency|Electricity|Biomass|w/ CCS|1
    message: Efficiency|Electricity|Biomass|w/o CCS|1
    remind: Tech|Electricity|Biomass|Gasification Combined Cycle w/ CC|Efficiency
    remind-eu: Tech|Electricity|Biomass|Gasification Combined Cycle w/ CC|Efficiency
    tiam-ucl: Efficiency|Electricity|Biomass gasification|w CCS
<<<<<<< HEAD
    witch: Efficiency|Electricity|Biomass|w/ CCS
=======
    witch: Efficiency|Electricity|Biomass|w/o CCS|1
>>>>>>> 52848384
  iam_aliases:
    gcam: Secondary Energy|Electricity|biomass (IGCC CCS)
    image: Secondary Energy|Electricity|Biomass|w/ CCS|1
    message: Secondary Energy|Electricity|Biomass|w/ CCS|1
    remind: SE|Electricity|Biomass|++|Gasification Combined Cycle w/ CC
    remind-eu: SE|Electricity|Biomass|++|Gasification Combined Cycle w/ CC
    tiam-ucl: Secondary Energy|Electricity|Biomass gasification|w CCS
<<<<<<< HEAD
    witch: Secondary Energy|Electricity|Biomass|w/ CCS
  max_efficiency: '0.4'
=======
    witch: Secondary Energy|Electricity|Biomass|w/ CCS|1
  max_efficiency: 0.4
>>>>>>> 52848384
Biomass MSW:
  fltr:
    name: treatment of municipal solid waste,
    reference product: electricity
  ecoinvent_fuel_aliases:
    fltr: market for biomass, used as fuel
  eff_aliases:
    tiam-ucl: Efficiency|Electricity|MSW|w/o CCS
  iam_aliases:
    tiam-ucl: Secondary Energy|Electricity|MSW|w/o CCS
  max_efficiency: '0.4'
Biomass ST:
  ecoinvent_aliases:
    fltr: electricity production, at wood burning power plant
  mask:
    name: pipeline
  ecoinvent_fuel_aliases:
    fltr: market for biomass, used as fuel
  eff_aliases:
    gcam: Efficiency|Electricity|biomass (conv)
    image: Efficiency|Electricity|Biomass|w/o CCS|1
    message: Efficiency|Electricity|Biomass|w/o CCS|2
    tiam-ucl: Efficiency|Electricity|Biomass combustion|w/o CCS
    witch: Efficiency|Electricity|Biomass|w/o CCS|1
  iam_aliases:
    gcam: Secondary Energy|Electricity|biomass (conv)
    image: Secondary Energy|Electricity|Biomass|w/o CCS|1
    message: Secondary Energy|Electricity|Biomass|w/o CCS|2
    tiam-ucl: Secondary Energy|Electricity|Biomass combustion|w/o CCS
<<<<<<< HEAD
  max_efficiency: '0.3'
=======
    witch: Secondary Energy|Electricity|Biomass|w/o CCS|1
  max_efficiency: 0.3
>>>>>>> 52848384
Biomass ST CCS:
  ecoinvent_aliases:
    fltr: electricity production, at wood burning power plant, post, pipeline 200km,
      storage 1000m
  ecoinvent_fuel_aliases:
    fltr: market for biomass, used as fuel
  eff_aliases:
    tiam-ucl: Efficiency|Electricity|Biomass combustion|w CCS
  iam_aliases:
    tiam-ucl: Secondary Energy|Electricity|Biomass combustion|w CCS
  max_efficiency: '0.25'
Coal CF 50-50:
  ecoinvent_aliases:
    fltr: electricity production, at co-firing wood and coal power plant, 50-50
  ecoinvent_fuel_aliases:
    fltr: market for biomass, used as fuel
  mask:
    name: ash
  eff_aliases:
    tiam-ucl: Efficiency|Electricity|Co-firing coal:biomass 50:50|w/o CCS
  iam_aliases:
    tiam-ucl: Secondary Energy|Electricity|Co-firing coal:biomass 50:50|w/o CCS
  max_efficiency: '0.5'
Coal CF 80-20:
  ecoinvent_aliases:
    fltr: electricity production, at co-firing wood and coal power plant, 80-20
  ecoinvent_fuel_aliases:
    fltr: market for biomass, used as fuel
  mask:
    name: ash
  eff_aliases:
    tiam-ucl: Efficiency|Electricity|Co-firing coal:biomass 80:20|w/o CCS
  iam_aliases:
    tiam-ucl: Secondary Energy|Electricity|Co-firing coal:biomass 80:20|w/o CCS
  max_efficiency: '0.5'
Coal CHP:
  ecoinvent_aliases:
    fltr: heat and power co-generation, lignite
  mask:
    reference product: heat
    name: ash
  ecoinvent_fuel_aliases:
    fltr: market for lignite
  eff_aliases:
    image: Efficiency|Electricity|Coal|w/o CCS|3
    remind: Tech|Electricity|Coal|Combined Heat and Power w/o CC|Efficiency
    remind-eu: Tech|Electricity|Coal|Combined Heat and Power w/o CC|Efficiency
    tiam-ucl: Efficiency|Electricity|CHP existing coal|w/o CCS
  iam_aliases:
    image: Secondary Energy|Electricity|Coal|w/o CCS|3
    remind: SE|Electricity|Coal|++|Combined Heat and Power w/o CC
    remind-eu: SE|Electricity|Coal|++|Combined Heat and Power w/o CC
    tiam-ucl: Secondary Energy|Electricity|CHP existing coal|w/o CCS
  max_efficiency: '0.45'
Coal CHP CCS:
  ecoinvent_aliases:
    fltr: electricity production, at co-generation hard coal-fired power plant, post,
      pipeline 200km, storage 1000m
  ecoinvent_fuel_aliases:
    fltr: heat and power co-generation, hard coal
  eff_aliases:
    image: Efficiency|Electricity|Coal|w/ CCS|2
  max_efficiency: '0.4'
Coal IGCC:
  ecoinvent_aliases:
    fltr: electricity production, at lignite-fired IGCC power plant
  mask:
    name: ash
  ecoinvent_fuel_aliases:
    fltr: market for lignite
  eff_aliases:
    gcam: Efficiency|Electricity|coal (IGCC)
    image: Efficiency|Electricity|Coal|w/o CCS|2
    message: Efficiency|Electricity|Coal|w/o CCS|1
    remind: Tech|Electricity|Coal|Gasification Combined Cycle w/o CC|Efficiency
    remind-eu: Tech|Electricity|Coal|Gasification Combined Cycle w/o CC|Efficiency
    tiam-ucl: Efficiency|Electricity|Coal IGCC|w/o CCS
  iam_aliases:
    gcam: Secondary Energy|Electricity|coal (IGCC)
    image: Secondary Energy|Electricity|Coal|w/o CCS|2
    message: Secondary Energy|Electricity|Coal|w/o CCS|1
    remind: SE|Electricity|Coal|++|Gasification Combined Cycle w/o CC
    remind-eu: SE|Electricity|Coal|++|Gasification Combined Cycle w/o CC
    tiam-ucl: Secondary Energy|Electricity|Coal IGCC|w/o CCS
  max_efficiency: '0.55'
Coal IGCC CCS:
  ecoinvent_aliases:
    fltr: electricity production, at lignite-fired IGCC power plant, pre, pipeline
      200km, storage 1000m
  ecoinvent_fuel_aliases:
    fltr: market for lignite
  mask:
    name: ash
  eff_aliases:
    gcam: Efficiency|Electricity|coal (IGCC CCS)
    image: Efficiency|Electricity|Coal|w/ CCS|1
    message: Efficiency|Electricity|Coal|w/ CCS|1
    remind: Tech|Electricity|Coal|Gasification Combined Cycle w/ CC|Efficiency
    remind-eu: Tech|Electricity|Coal|Gasification Combined Cycle w/ CC|Efficiency
    tiam-ucl: Efficiency|Electricity|Coal IGCC|w CCS
<<<<<<< HEAD
    witch: Efficiency|Electricity|Coal|w/ CCS|1
=======
    witch: Efficiency|Electricity|Coal|w/ CCS|2
>>>>>>> 52848384
  iam_aliases:
    gcam: Secondary Energy|Electricity|coal (IGCC CCS)
    image: Secondary Energy|Electricity|Coal|w/ CCS|1
    message: Secondary Energy|Electricity|Coal|w/ CCS|1
    remind: SE|Electricity|Coal|++|Gasification Combined Cycle w/ CC
    remind-eu: SE|Electricity|Coal|++|Gasification Combined Cycle w/ CC
    tiam-ucl: Secondary Energy|Electricity|Coal IGCC|w CCS
    witch: Secondary Energy|Electricity|Coal|w/ CCS|2
<<<<<<< HEAD
  max_efficiency: '0.45'
=======
  max_efficiency: 0.45
>>>>>>> 52848384
Coal PC:
  ecoinvent_aliases:
    fltr: electricity production, lignite
  mask:
    name: ash
  ecoinvent_fuel_aliases:
    fltr: market for lignite
  eff_aliases:
    gcam: Efficiency|Electricity|coal (conv pul)
    image: Efficiency|Electricity|Coal|w/o CCS|1
    message: Efficiency|Electricity|Coal|w/o CCS|3
    remind: Tech|Electricity|Coal|Pulverised Coal w/o CC|Efficiency
    remind-eu: Tech|Electricity|Coal|Pulverised Coal w/o CC|Efficiency
    tiam-ucl: Efficiency|Electricity|Existing coal generation|w/o CCS
    witch: Efficiency|Electricity|Coal|w/o CCS|1
  iam_aliases:
    gcam: Secondary Energy|Electricity|coal (conv pul)
    image: Secondary Energy|Electricity|Coal|w/o CCS|1
    message: Secondary Energy|Electricity|Coal|w/o CCS|3
    remind: SE|Electricity|Coal|++|Pulverised Coal w/o CC
    remind-eu: SE|Electricity|Coal|++|Pulverised Coal w/o CC
    tiam-ucl: Secondary Energy|Electricity|Existing coal generation|w/o CCS
    witch: Secondary Energy|Electricity|Coal|w/o CCS|1
<<<<<<< HEAD
  max_efficiency: '0.4'
=======
  max_efficiency: 0.4
>>>>>>> 52848384
Coal PC CCS:
  ecoinvent_aliases:
    fltr: electricity production, at lignite-fired power plant, post, pipeline 200km,
      storage 1000m
  ecoinvent_fuel_aliases:
    fltr: market for lignite
  mask:
    name: ash
  eff_aliases:
    gcam: Efficiency|Electricity|coal (conv pul CCS)
    message: Efficiency|Electricity|Coal|w/ CCS|2
    remind: Tech|Electricity|Coal|Pulverised Coal w/ CC|Efficiency
    image: Efficiency|Electricity|Coal|w/ CCS|2
    witch: Efficiency|Electricity|Coal|w/ CCS|1
  iam_aliases:
    gcam: Secondary Energy|Electricity|coal (conv pul CCS)
    message: Secondary Energy|Electricity|Coal|w/ CCS|2
    remind: SE|Electricity|Coal|++|Pulverised Coal w/ CC
    witch: Secondary Energy|Electricity|Coal|w/ CCS|1
<<<<<<< HEAD
  max_efficiency: '0.35'
=======
  max_efficiency: 0.35
>>>>>>> 52848384
Coal PCU:
  ecoinvent_aliases:
    fltr: electricity production, hard coal, subcritical
  ecoinvent_fuel_aliases:
    fltr: market for hard coal
  eff_aliases:
    message: Efficiency|Electricity|Coal|w/o CCS|4
  exists in database: 'FALSE'
  iam_aliases:
    message: Secondary Energy|Electricity|Coal|w/o CCS|4
  max_efficiency: '0.4'
  mask:
    name: supercritical
  proxy:
    name: electricity production, hard coal
    new efficiency: '0.35'
    new name: electricity production, hard coal, subcritical
    reference product: electricity, high voltage
Coal SC:
  ecoinvent_aliases:
    fltr: electricity production, hard coal, supercritical
  ecoinvent_fuel_aliases:
    fltr: market for hard coal
  eff_aliases:
    message: Efficiency|Electricity|Coal|w/o CCS|2
    tiam-ucl: Efficiency|Electricity|Supercritical pulverised coal|w/o CCS
  iam_aliases:
    message: Secondary Energy|Electricity|Coal|w/o CCS|2
    tiam-ucl: Secondary Energy|Electricity|Supercritical pulverised coal|w/o CCS
  min_efficiency: '0.44'
  max_efficiency: '0.5'
Coal USC:
  ecoinvent_aliases:
    fltr: electricity production, hard coal, ultra-supercritical
  ecoinvent_fuel_aliases:
    fltr: market for hard coal
  eff_aliases:
    tiam-ucl: Efficiency|Electricity|Ultra-supercritical pulverised coal|w/o CCS
  exists in database: 'FALSE'
  iam_aliases:
    tiam-ucl: Secondary Energy|Electricity|Ultra-supercritical pulverised coal|w/o
      CCS
  min_efficiency: '0.44'
  max_efficiency: '0.5'
  proxy:
    name: electricity production, hard coal, supercritical
    new efficiency: '0.45'
    new name: electricity production, hard coal, ultra-supercritical
    reference product: electricity, high voltage
Coal USC CCS:
  ecoinvent_aliases:
    fltr: electricity production, at hard coal-fired power plant, ultra-super critical,
      oxy, pipeline 200km, storage 1000m
  ecoinvent_fuel_aliases:
    fltr: market for hard coal
  eff_aliases:
    tiam-ucl: Efficiency|Electricity|Ultra-supercritical pulverised coal|w CCS
  exists in database: 'FALSE'
  iam_aliases:
    tiam-ucl: Secondary Energy|Electricity|Ultra-supercritical pulverised coal|w CCS
  max_efficiency: '0.45'
  proxy:
    name: electricity production, at hard coal-fired power plant, oxy, pipeline 200km,
      storage 1000m
    new efficiency: '0.4'
    new name: electricity production, at hard coal-fired power plant, ultra-super
      critical, oxy, pipeline 200km, storage 1000m
    reference product: electricity, high voltage
Foil ST:
  ecoinvent_aliases:
    fltr: electricity production, oil
  ecoinvent_fuel_aliases:
    fltr: market for diesel
  mask:
    name: aluminium
  eff_aliases:
    message: Efficiency|Electricity|Oil|w/o CCS|3
  iam_aliases:
    message: Secondary Energy|Electricity|Oil|w/o CCS|3
  max_efficiency: '0.5'
Gas CC:
  ecoinvent_aliases:
    fltr: electricity production, natural gas, combined cycle power plant
  ecoinvent_fuel_aliases:
    fltr: natural gas, high pressure, at consumer
    mask: vehicle
  eff_aliases:
    gcam: Efficiency|Electricity|gas (CC)
    image: Efficiency|Electricity|Gas|w/o CCS|2
    message: Efficiency|Electricity|Gas|w/o CCS|1
    remind: Tech|Electricity|Gas|Combined Cycle w/o CC|Efficiency
    remind-eu: Tech|Electricity|Gas|Combined Cycle w/o CC|Efficiency
    tiam-ucl: Efficiency|Electricity|Gas CCGT|w/o CCS
  iam_aliases:
    gcam: Secondary Energy|Electricity|gas (CC)
    image: Secondary Energy|Electricity|Gas|w/o CCS|2
    message: Secondary Energy|Electricity|Gas|w/o CCS|1
    remind: SE|Electricity|Gas|++|Combined Cycle w/o CC
    remind-eu: SE|Electricity|Gas|++|Combined Cycle w/o CC
    tiam-ucl: Secondary Energy|Electricity|Gas CCGT|w/o CCS
  max_efficiency: '0.65'
Gas CC CCS:
  ecoinvent_aliases:
    fltr: electricity production, at natural gas-fired combined cycle power plant,
      post, pipeline 200km, storage 1000m
  ecoinvent_fuel_aliases:
    fltr: natural gas, high pressure, at consumer
    mask: vehicle
  eff_aliases:
    gcam: Efficiency|Electricity|gas (CC CCS)
    image: Efficiency|Electricity|Gas|w/ CCS|1
    message: Efficiency|Electricity|Gas|w/ CCS|1
    remind: Tech|Electricity|Gas|Combined Cycle w/ CC|Efficiency
    remind-eu: Tech|Electricity|Gas|Combined Cycle w/ CC|Efficiency
    tiam-ucl: Efficiency|Electricity|Gas CCGT|w CCS
    witch: Efficiency|Electricity|Gas|w/o CCS|1
  iam_aliases:
    gcam: Secondary Energy|Electricity|gas (CC CCS)
    image: Secondary Energy|Electricity|Gas|w/ CCS|1
    message: Secondary Energy|Electricity|Gas|w/ CCS|1
    remind: SE|Electricity|Gas|++|Combined Cycle w/ CC
    remind-eu: SE|Electricity|Gas|++|Combined Cycle w/ CC
    tiam-ucl: Secondary Energy|Electricity|Gas CCGT|w CCS
    witch: Secondary Energy|Electricity|Gas|w/ CCS|1
<<<<<<< HEAD
  max_efficiency: '0.55'
=======
  max_efficiency: 0.55
>>>>>>> 52848384
Gas CHP:
  ecoinvent_aliases:
    fltr: heat and power co-generation, natural gas, conventional power plant, 100MW
      electrical
  mask:
    reference product: heat
  ecoinvent_fuel_aliases:
    fltr: natural gas, high pressure, at consumer
    mask: vehicle
  eff_aliases:
    image: Efficiency|Electricity|Gas|w/o CCS|3
    remind: Tech|Electricity|Gas|Combined Heat and Power w/o CC|Efficiency
    remind-eu: Tech|Electricity|Gas|Combined Heat and Power w/o CC|Efficiency
    tiam-ucl: Efficiency|Electricity|Gas CHP|w/o CCS
  iam_aliases:
    image: Secondary Energy|Electricity|Gas|w/o CCS|3
    remind: SE|Electricity|Gas|++|Combined Heat and Power w/o CC
    remind-eu: SE|Electricity|Gas|++|Combined Heat and Power w/o CC
    tiam-ucl: Secondary Energy|Electricity|Gas CHP|w/o CCS
  max_efficiency: '0.6'
Gas CHP CCS:
  ecoinvent_aliases:
    fltr: electricity production, at co-generation natural gas-fired power plant,
      post, pipeline 200km, storage 1000m
  ecoinvent_fuel_aliases:
    fltr: heat and power co-generation, natural gas, conventional power plant, 100MW
      electrical
  eff_aliases:
    image: Efficiency|Electricity|Gas|w/ CCS|2
  iam_aliases:
    image: Secondary Energy|Electricity|Gas|w/ CCS|2
Gas GT:
  ecoinvent_aliases:
    fltr: electricity production, natural gas, gas turbine, conventional power plant
  mask:
    name: pipeline
  ecoinvent_fuel_aliases:
    fltr: natural gas, high pressure, at consumer
    mask: vehicle
  eff_aliases:
    tiam-ucl: Efficiency|Electricity|Gas turbine|w/o CCS
  exists in database: 'FALSE'
  iam_aliases:
    tiam-ucl: Secondary Energy|Electricity|Gas turbine|w/o CCS
  max_efficiency: '0.5'
  proxy:
    name: electricity production, natural gas, conventional power plant
    new efficiency: '0.35'
    new name: electricity production, natural gas, gas turbine, conventional power
      plant
    reference product: electricity, high voltage
Gas OC:
  ecoinvent_aliases:
    fltr: electricity production, natural gas, conventional power plant
  ecoinvent_fuel_aliases:
    fltr: natural gas, high pressure, at consumer
    mask: vehicle
  eff_aliases:
    gcam: Efficiency|Electricity|gas (steam/CT)
    image: Efficiency|Electricity|Gas|w/o CCS|1
    message: Efficiency|Electricity|Gas|w/o CCS|3
    remind: Tech|Electricity|Gas|Gas Turbine|Efficiency
    remind-eu: Tech|Electricity|Gas|Gas Turbine|Efficiency
    tiam-ucl: Efficiency|Electricity|Existing gas generation|w/o CCS
    witch: Efficiency|Electricity|Gas|w/o CCS|1
  iam_aliases:
    gcam: Secondary Energy|Electricity|gas (steam/CT)
    image: Secondary Energy|Electricity|Gas|w/o CCS|1
    message: Secondary Energy|Electricity|Gas|w/o CCS|3
    remind: SE|Electricity|Gas|++|Gas Turbine
    remind-eu: SE|Electricity|Gas|++|Gas Turbine
    tiam-ucl: Secondary Energy|Electricity|Existing gas generation|w/o CCS
    witch: Secondary Energy|Electricity|Gas|w/o CCS|1
<<<<<<< HEAD
  max_efficiency: '0.5'
=======
  max_efficiency: 0.5
>>>>>>> 52848384
Gas ST:
  ecoinvent_aliases:
    fltr: electricity production, natural gas, subcritical, steam cycle
  ecoinvent_fuel_aliases:
    fltr: natural gas, high pressure, at consumer
    mask: vehicle
  eff_aliases:
    image: Efficiency|Electricity|Gas|w/o CCS|1
    message: Efficiency|Electricity|Gas|w/o CCS|2
    remind: Tech|Electricity|Gas|Gas Turbine|Efficiency
    remind-eu: Tech|Electricity|Gas|Gas Turbine|Efficiency
  exists in database: false
  exists in database: 'FALSE'
  iam_aliases:
    message: Secondary Energy|Electricity|Gas|w/o CCS|2
    remind: SE|Electricity|Gas|++|Gas Turbine
    remind-eu: SE|Electricity|Gas|++|Gas Turbine
  max_efficiency: 0.5
  max_efficiency: '0.5'
  proxy:
    name: electricity production, natural gas, conventional power plant
    new efficiency: '0.35'
    new name: electricity production, natural gas, subcritical, steam cycle
    reference product: electricity, high voltage
Geothermal:
  ecoinvent_aliases:
    fltr: electricity production, deep geothermal
  iam_aliases:
    gcam: Secondary Energy|Electricity|geothermal
    image: Secondary Energy|Electricity|Other
    message: Secondary Energy|Electricity|Geothermal
    remind: SE|Electricity|+|Geothermal
    remind-eu: SE|Electricity|+|Geothermal
    tiam-ucl: Secondary Energy|Electricity|Geothermal
Hydro:
  ecoinvent_aliases:
    fltr: electricity production, hydro, run-of-river
  mask:
    name: certified
  iam_aliases:
    gcam: Secondary Energy|Electricity|hydro
    image: Secondary Energy|Electricity|Hydro
    message: Secondary Energy|Electricity|Hydro
    remind: SE|Electricity|+|Hydro
    remind-eu: SE|Electricity|+|Hydro
    tiam-ucl: Secondary Energy|Electricity|Impoundment hydro
    witch: Secondary Energy|Electricity|Hydro|1
Hydro, run-of-river:
  ecoinvent_aliases:
    fltr: electricity production, hydro, run-of-river
  mask:
    name: certified
  iam_aliases:
    tiam-ucl: Secondary Energy|Electricity|ROR hydro
Nuclear:
  ecoinvent_aliases:
    fltr: electricity production, nuclear
  mask:
    name: EPR
  ecoinvent_fuel_aliases:
    fltr: market for uranium hexafluoride
  eff_aliases:
    gcam: Efficiency|Electricity|Gen_II_LWR
    image: Efficiency|Electricity|Nuclear
    message: Efficiency|Electricity|Nuclear
  iam_aliases:
    gcam: Secondary Energy|Electricity|Gen_II_LWR
    image: Secondary Energy|Electricity|Nuclear
    message: Secondary Energy|Electricity|Nuclear
    remind: SE|Electricity|+|Nuclear
    remind-eu: SE|Electricity|+|Nuclear
    tiam-ucl: Secondary Energy|Electricity|Nuclear
    witch: Secondary Energy|Electricity|Nuclear|1
Nuclear_EPR:
  ecoinvent_aliases:
    fltr: electricity production, Evolutionary Power Reactor (EPR)
  ecoinvent_fuel_aliases:
    fltr: market for uranium hexafluoride
Nuclear_SMR:
  ecoinvent_aliases:
    fltr: electricity production, Small Modular Reactor (SMR)
  ecoinvent_fuel_aliases:
    fltr: market for uranium hexafluoride
Oil CC:
  ecoinvent_aliases:
    fltr: electricity production, oil
  mask:
    name: burned
    reference product: heat
  ecoinvent_fuel_aliases:
    fltr: market for diesel
  eff_aliases:
    gcam: Efficiency|Electricity|refined liquids (CC)
    image: Efficiency|Electricity|Oil|w/o CCS|2
    message: Efficiency|Electricity|Oil|w/o CCS|1
    tiam-ucl: Efficiency|Electricity|Oil steam|w/o CCS
  iam_aliases:
    gcam: Secondary Energy|Electricity|refined liquids (CC)
    image: Secondary Energy|Electricity|Oil|w/o CCS|2
    message: Secondary Energy|Electricity|Oil|w/o CCS|1
    tiam-ucl: Secondary Energy|Electricity|Oil steam|w/o CCS
  max_efficiency: '0.5'
Oil CC CCS:
  ecoinvent_aliases:
    fltr: electricity production, at oil-fired power plant, combined cycle, oxy, pipeline
      200km, storage 1000m
  ecoinvent_fuel_aliases:
    fltr: electricity production, oil
  eff_aliases:
    gcam: Efficiency|Electricity|refined liquids (CC CCS)
    image: Efficiency|Electricity|Oil|w/ CCS|1
  iam_aliases:
    gcam: Secondary Energy|Electricity|refined liquids (CC CCS)
    image: Secondary Energy|Electricity|Oil|w/ CCS|1
Oil CHP:
  ecoinvent_aliases:
    fltr: heat and power co-generation, oil
  mask:
    name: burned
    reference product: heat
  ecoinvent_fuel_aliases:
    fltr: market group for heavy fuel oil
  eff_aliases:
    image: Efficiency|Electricity|Oil|w/o CCS|3
    tiam-ucl: Efficiency|Electricity|Oil CHP|w/o CCS
  iam_aliases:
    image: Secondary Energy|Electricity|Oil|w/o CCS|3
    tiam-ucl: Secondary Energy|Electricity|Oil CHP|w/o CCS
  max_efficiency: '0.5'
Oil CHP CCS:
  ecoinvent_aliases:
    fltr: electricity production, at co-generation oil-fired power plant, post, pipeline
      200km, storage 1000m
  mask:
    name: burned
  ecoinvent_fuel_aliases:
    fltr: heat and power co-generation, oil
  eff_aliases:
    image: Efficiency|Electricity|Oil|w/ CCS|2
  iam_aliases:
    image: Secondary Energy|Electricity|Oil|w/ CCS|2
Oil ST:
  ecoinvent_aliases:
    fltr: electricity production, oil
  mask:
    name: burned
    reference product: heat
  ecoinvent_fuel_aliases:
    fltr: market for diesel
  eff_aliases:
    gcam: Efficiency|Electricity|refined liquids (steam/CT)
    image: Efficiency|Electricity|Oil|w/o CCS|1
    message: Efficiency|Electricity|Oil|w/o CCS|2
    remind: Tech|Electricity|Oil|DOT|Efficiency
    remind-eu: Tech|Electricity|Oil|DOT|Efficiency
    tiam-ucl: Efficiency|Electricity|Existing oil electric generation|w/o CCS
<<<<<<< HEAD

=======
    witch: Efficiency|Electricity|Oil|w/o CCS|1
>>>>>>> 52848384
  iam_aliases:
    gcam: Secondary Energy|Electricity|refined liquids (steam/CT)
    image: Secondary Energy|Electricity|Oil|w/o CCS|1
    message: Secondary Energy|Electricity|Oil|w/o CCS|2
    remind: SE|Electricity|Oil|w/o CC
    remind-eu: SE|Electricity|Oil|w/o CC
    tiam-ucl: Secondary Energy|Electricity|Existing oil electric generation|w/o CCS
    witch: Secondary Energy|Electricity|Oil|w/o CCS|1
<<<<<<< HEAD
  max_efficiency: '0.5'
=======
  max_efficiency: 0.5
>>>>>>> 52848384
Solar CSP:
  ecoinvent_aliases:
    fltr: electricity production, solar tower power plant, 20 MW
  iam_aliases:
    gcam: Secondary Energy|Electricity|CSP
    image: Secondary Energy|Electricity|Solar|CSP
    message: Secondary Energy|Electricity|Solar|CSP|1
    remind: SE|Electricity|Solar|+|CSP
    remind-eu: SE|Electricity|Solar|+|CSP
    tiam-ucl: Secondary Energy|Electricity|Concentrated Solar CSP centralised
    witch: Secondary Energy|Electricity|Solar|CSP
Solar CSP autonomous:
  fltr:
    name: electricity production, at 110 MW concentrating solar power plant, with
      thermal energy storage
  iam_aliases:
    message: Secondary Energy|Electricity|Solar|CSP|2
Solar PV Centralized:
  ecoinvent_aliases:
    fltr: electricity production, photovoltaic, commercial
  iam_aliases:
    gcam: Secondary Energy|Electricity|PV
    image: Secondary Energy|Electricity|Solar|PV|1
    message: Secondary Energy|Electricity|Solar|PV
    remind: SE|Electricity|Solar|+|PV
    remind-eu: SE|Electricity|Solar|+|PV
    tiam-ucl: Secondary Energy|Electricity|Concentrated Solar PV centralised
    witch: Secondary Energy|Electricity|Solar|PV
Solar PV Residential:
  ecoinvent_aliases:
    fltr: electricity production, photovoltaic, residential
  iam_aliases:
    gcam: Secondary Energy|Electricity|rooftop_pv
    image: Secondary Energy|Electricity|Solar|PV|2
    tiam-ucl: Secondary Energy|Electricity|Concentrated Solar PV decentralised
Storage, Battery:
  ecoinvent_aliases:
    fltr: electricity supply, from stationary battery (CONT scenario)
  iam_aliases:
    image: Secondary Energy|Electricity|Storage
    message: Secondary Energy|Electricity|Storage
    tiam-ucl: Secondary Energy|Electricity|Storage
Storage, Hydrogen:
  ecoinvent_aliases:
    fltr: electricity production, from hydrogen-fired one gigawatt gas turbine
  iam_aliases:
    remind: SE|Electricity|+|Hydrogen
    remind-eu: SE|Electricity|+|Hydrogen
Wave:
  ecoinvent_aliases:
    fltr: electricity production, wave energy converter
  iam_aliases:
    tiam-ucl: Secondary Energy|Electricity|Tidal
Wind Offshore:
  ecoinvent_aliases:
    fltr: electricity production, wind, 1-3MW turbine, offshore
  mask:
    name: renewable
  iam_aliases:
    gcam: Secondary Energy|Electricity|wind_offshore
    image: Secondary Energy|Electricity|Wind|2
    message: Secondary Energy|Electricity|Wind|Offshore
    remind: SE|Electricity|Wind|+|Offshore
    remind-eu: SE|Electricity|Wind|+|Offshore
    tiam-ucl: Secondary Energy|Electricity|Offshore wind centralised
<<<<<<< HEAD
    witch: Secondary Energy|Electricity|Wind|Offshore
=======
    witch: Secondary Energy|Electricity|Offshore
>>>>>>> 52848384
Wind Onshore:
  ecoinvent_aliases:
    fltr: electricity production, wind, 1-3MW turbine, onshore
  mask:
    name: renewable
  iam_aliases:
    gcam: Secondary Energy|Electricity|wind
    image: Secondary Energy|Electricity|Wind|1
    message: Secondary Energy|Electricity|Wind|Onshore
    remind: SE|Electricity|Wind|+|Onshore
    remind-eu: SE|Electricity|Wind|+|Onshore
    tiam-ucl: Secondary Energy|Electricity|Onshore wind centralised
<<<<<<< HEAD
    witch: Secondary Energy|Electricity|Wind|Onshore
=======
    witch: Secondary Energy|Electricity|Onshore
>>>>>>> 52848384
<|MERGE_RESOLUTION|>--- conflicted
+++ resolved
@@ -1,22 +1,30 @@
 Biogas CHP:
   ecoinvent_aliases:
-    fltr: heat and power co-generation, biogas, gas engine
-  mask:
-    reference product: heat
-  ecoinvent_fuel_aliases:
-    fltr: market for biogas
+    fltr:
+      - heat and power co-generation, biogas, gas engine
+    mask:
+      reference product: heat
+  ecoinvent_fuel_aliases:
+    fltr:
+    - market for biogas
   eff_aliases:
     tiam-ucl: Efficiency|Electricity|Biogas|w/o CCS
   iam_aliases:
     tiam-ucl: Secondary Energy|Electricity|Biogas|w/o CCS
-  max_efficiency: '0.6'
+  max_efficiency: 0.6
 Biomass CHP:
   ecoinvent_aliases:
-    fltr: heat and power co-generation, wood chips
-  mask:
-    reference product: renewable
-  ecoinvent_fuel_aliases:
-    fltr: market for biomass, used as fuel
+    fltr:
+    - heat and power co-generation, wood chips
+    mask:
+      reference product:
+      - heat
+      - label
+      - renewable
+  ecoinvent_fuel_aliases:
+    fltr:
+    - market for wood chips, wet, measured as dry mass
+    - market for biomass, used as fuel
   eff_aliases:
     image: Efficiency|Electricity|Biomass|w/o CCS|3
     remind: Tech|Electricity|Biomass|Combined Heat and Power w/o CC|Efficiency
@@ -29,43 +37,61 @@
     remind-eu: SE|Electricity|Biomass|++|Combined Heat and Power w/o CC
     tiam-ucl: Secondary Energy|Electricity|Biomass CHP|w/o CCS
     witch: Secondary Energy|Electricity|Biomass|w/o CCS
-  max_efficiency: '0.3'
+  max_efficiency: 0.3
 Biomass CHP (existing):
   ecoinvent_aliases:
-    fltr: heat and power co-generation, existing, wood chips
-  mask:
-    reference product: renewable
-  ecoinvent_fuel_aliases:
-    fltr: market for biomass, used as fuel
+    fltr:
+    - heat and power co-generation, existing, wood chips
+    mask:
+      reference product:
+      - heat
+      - label
+      - renewable
+  ecoinvent_fuel_aliases:
+    fltr:
+    - market for wood chips, wet, measured as dry mass
+    - market for biomass, used as fuel
   eff_aliases:
     tiam-ucl: Efficiency|Electricity|Existing biomass|w/o CCS
-  exists in database: 'FALSE'
+  exists in database: false
   iam_aliases:
     tiam-ucl: Secondary Energy|Electricity|Biomass existing capacity|w/o CCS
-  max_efficiency: '0.25'
+  max_efficiency: 0.25
   proxy:
+    mask:
+      reference product:
+      - heat
+      - label
+      - renewable
     name: heat and power co-generation, wood chips, 6667 kW
     new name: heat and power co-generation, existing, wood chips
     reference product: electricity, high voltage
+
 Biomass CHP CCS:
   ecoinvent_aliases:
-    fltr: electricity production, at co-generation wood-fired power plant, post, pipeline
+    fltr:
+    - electricity production, at co-generation wood-fired power plant, post, pipeline
       200km, storage 1000m
   ecoinvent_fuel_aliases:
-    fltr: heat and power co-generation, wood chips, 6667 kW
+    fltr:
+    - heat and power co-generation, wood chips, 6667 kW
   eff_aliases:
     gcam: Efficiency|Electricity|biomass (conv CCS)
     image: Efficiency|Electricity|Biomass|w/ CCS|2
   iam_aliases:
     gcam: Secondary Energy|Electricity|biomass (conv CCS)
     image: Secondary Energy|Electricity|Biomass|w/ CCS|2
+
 Biomass IGCC:
   ecoinvent_aliases:
-    fltr: electricity production, at biomass-fired IGCC power plant
-  mask:
-    name: pipeline
-  ecoinvent_fuel_aliases:
-    fltr: market for biomass, used as fuel
+    fltr:
+    - electricity production, at biomass-fired IGCC power plant
+    mask:
+      name: pipeline
+  ecoinvent_fuel_aliases:
+    fltr:
+    - market for wood chips, wet, measured as dry mass
+    - market for biomass, used as fuel
   eff_aliases:
     gcam: Efficiency|Electricity|biomass (IGCC)
     image: Efficiency|Electricity|Biomass|w/o CCS|2
@@ -80,13 +106,17 @@
     remind: SE|Electricity|Biomass|++|Gasification Combined Cycle w/o CC
     remind-eu: SE|Electricity|Biomass|++|Gasification Combined Cycle w/o CC
     tiam-ucl: Secondary Energy|Electricity|Biomass gasification|w/o CCS
-  max_efficiency: '0.45'
+  max_efficiency: 0.45
+
 Biomass IGCC CCS:
   ecoinvent_aliases:
-    fltr: electricity production, at biomass-fired IGCC power plant, pre, pipeline
-      200km, storage 1000m
-  ecoinvent_fuel_aliases:
-    fltr: market for biomass, used as fuel
+    fltr:
+    - electricity production, at biomass-fired IGCC power plant, pre, pipeline 200km,
+      storage 1000m
+  ecoinvent_fuel_aliases:
+    fltr:
+    - market for wood chips, wet, measured as dry mass
+    - market for biomass, used as fuel
   eff_aliases:
     gcam: Efficiency|Electricity|biomass (IGCC CCS)
     image: Efficiency|Electricity|Biomass|w/ CCS|1
@@ -94,11 +124,7 @@
     remind: Tech|Electricity|Biomass|Gasification Combined Cycle w/ CC|Efficiency
     remind-eu: Tech|Electricity|Biomass|Gasification Combined Cycle w/ CC|Efficiency
     tiam-ucl: Efficiency|Electricity|Biomass gasification|w CCS
-<<<<<<< HEAD
     witch: Efficiency|Electricity|Biomass|w/ CCS
-=======
-    witch: Efficiency|Electricity|Biomass|w/o CCS|1
->>>>>>> 52848384
   iam_aliases:
     gcam: Secondary Energy|Electricity|biomass (IGCC CCS)
     image: Secondary Energy|Electricity|Biomass|w/ CCS|1
@@ -106,91 +132,113 @@
     remind: SE|Electricity|Biomass|++|Gasification Combined Cycle w/ CC
     remind-eu: SE|Electricity|Biomass|++|Gasification Combined Cycle w/ CC
     tiam-ucl: Secondary Energy|Electricity|Biomass gasification|w CCS
-<<<<<<< HEAD
-    witch: Secondary Energy|Electricity|Biomass|w/ CCS
-  max_efficiency: '0.4'
-=======
-    witch: Secondary Energy|Electricity|Biomass|w/ CCS|1
   max_efficiency: 0.4
->>>>>>> 52848384
 Biomass MSW:
-  fltr:
-    name: treatment of municipal solid waste,
-    reference product: electricity
-  ecoinvent_fuel_aliases:
-    fltr: market for biomass, used as fuel
+  ecoinvent_aliases:
+    fltr:
+      name: treatment of municipal solid waste,
+      reference product: electricity
+  ecoinvent_fuel_aliases:
+    fltr:
+    - market for wood chips, wet, measured as dry mass
+    - market for biomass, used as fuel
   eff_aliases:
     tiam-ucl: Efficiency|Electricity|MSW|w/o CCS
   iam_aliases:
     tiam-ucl: Secondary Energy|Electricity|MSW|w/o CCS
-  max_efficiency: '0.4'
+  max_efficiency: 0.4
 Biomass ST:
   ecoinvent_aliases:
-    fltr: electricity production, at wood burning power plant
-  mask:
-    name: pipeline
-  ecoinvent_fuel_aliases:
-    fltr: market for biomass, used as fuel
+    fltr:
+    - electricity production, at wood burning power plant
+    mask:
+      name: pipeline
+  ecoinvent_fuel_aliases:
+    fltr:
+    - market for wood chips, wet, measured as dry mass
+    - market for biomass, used as fuel
   eff_aliases:
     gcam: Efficiency|Electricity|biomass (conv)
     image: Efficiency|Electricity|Biomass|w/o CCS|1
     message: Efficiency|Electricity|Biomass|w/o CCS|2
     tiam-ucl: Efficiency|Electricity|Biomass combustion|w/o CCS
-    witch: Efficiency|Electricity|Biomass|w/o CCS|1
   iam_aliases:
     gcam: Secondary Energy|Electricity|biomass (conv)
     image: Secondary Energy|Electricity|Biomass|w/o CCS|1
     message: Secondary Energy|Electricity|Biomass|w/o CCS|2
     tiam-ucl: Secondary Energy|Electricity|Biomass combustion|w/o CCS
-<<<<<<< HEAD
-  max_efficiency: '0.3'
-=======
-    witch: Secondary Energy|Electricity|Biomass|w/o CCS|1
   max_efficiency: 0.3
->>>>>>> 52848384
 Biomass ST CCS:
   ecoinvent_aliases:
-    fltr: electricity production, at wood burning power plant, post, pipeline 200km,
-      storage 1000m
-  ecoinvent_fuel_aliases:
-    fltr: market for biomass, used as fuel
+    fltr:
+    - electricity production, at wood burning power plant, post, pipeline 200km, storage
+      1000m
+  ecoinvent_fuel_aliases:
+    fltr:
+    - market for wood chips, wet, measured as dry mass
+    - market for biomass, used as fuel
   eff_aliases:
     tiam-ucl: Efficiency|Electricity|Biomass combustion|w CCS
   iam_aliases:
     tiam-ucl: Secondary Energy|Electricity|Biomass combustion|w CCS
-  max_efficiency: '0.25'
+  max_efficiency: 0.25
 Coal CF 50-50:
   ecoinvent_aliases:
-    fltr: electricity production, at co-firing wood and coal power plant, 50-50
-  ecoinvent_fuel_aliases:
-    fltr: market for biomass, used as fuel
-  mask:
-    name: ash
+    fltr:
+    - electricity production, at co-firing wood and coal power plant, 50-50
+  ecoinvent_fuel_aliases:
+    fltr:
+    - market for hard coal
+    - market for wood chips, wet, measured as dry mass
+    - market for biomass, used as fuel
+    mask:
+      name:
+      - factory
+      - plant
+      - briquettes
+      - ash
   eff_aliases:
     tiam-ucl: Efficiency|Electricity|Co-firing coal:biomass 50:50|w/o CCS
   iam_aliases:
     tiam-ucl: Secondary Energy|Electricity|Co-firing coal:biomass 50:50|w/o CCS
-  max_efficiency: '0.5'
+  max_efficiency: 0.5
 Coal CF 80-20:
   ecoinvent_aliases:
-    fltr: electricity production, at co-firing wood and coal power plant, 80-20
-  ecoinvent_fuel_aliases:
-    fltr: market for biomass, used as fuel
-  mask:
-    name: ash
+    fltr:
+    - electricity production, at co-firing wood and coal power plant, 80-20
+  ecoinvent_fuel_aliases:
+    fltr:
+    - market for hard coal
+    - market for wood chips, wet, measured as dry mass
+    - market for biomass, used as fuel
+    mask:
+      name:
+      - factory
+      - plant
+      - briquettes
+      - ash
   eff_aliases:
     tiam-ucl: Efficiency|Electricity|Co-firing coal:biomass 80:20|w/o CCS
   iam_aliases:
     tiam-ucl: Secondary Energy|Electricity|Co-firing coal:biomass 80:20|w/o CCS
-  max_efficiency: '0.5'
+  max_efficiency: 0.5
 Coal CHP:
   ecoinvent_aliases:
-    fltr: heat and power co-generation, lignite
-  mask:
-    reference product: heat
-    name: ash
-  ecoinvent_fuel_aliases:
-    fltr: market for lignite
+    fltr:
+    - heat and power co-generation, hard coal
+    - heat and power co-generation, lignite
+    mask:
+      reference product: heat
+  ecoinvent_fuel_aliases:
+    fltr:
+    - market for hard coal
+    - market for lignite
+    mask:
+      name:
+      - factory
+      - plant
+      - briquettes
+      - ash
   eff_aliases:
     image: Efficiency|Electricity|Coal|w/o CCS|3
     remind: Tech|Electricity|Coal|Combined Heat and Power w/o CC|Efficiency
@@ -201,23 +249,36 @@
     remind: SE|Electricity|Coal|++|Combined Heat and Power w/o CC
     remind-eu: SE|Electricity|Coal|++|Combined Heat and Power w/o CC
     tiam-ucl: Secondary Energy|Electricity|CHP existing coal|w/o CCS
-  max_efficiency: '0.45'
+  max_efficiency: 0.45
 Coal CHP CCS:
   ecoinvent_aliases:
-    fltr: electricity production, at co-generation hard coal-fired power plant, post,
+    fltr:
+    - electricity production, at co-generation hard coal-fired power plant, post,
       pipeline 200km, storage 1000m
   ecoinvent_fuel_aliases:
-    fltr: heat and power co-generation, hard coal
+    fltr:
+    - heat and power co-generation, hard coal
   eff_aliases:
     image: Efficiency|Electricity|Coal|w/ CCS|2
-  max_efficiency: '0.4'
+  max_efficiency: 0.4
 Coal IGCC:
   ecoinvent_aliases:
-    fltr: electricity production, at lignite-fired IGCC power plant
-  mask:
-    name: ash
-  ecoinvent_fuel_aliases:
-    fltr: market for lignite
+    fltr:
+    - electricity production, at hard coal-fired IGCC power plant
+    - electricity production, at lignite-fired IGCC power plant
+    mask:
+      name: pipeline
+  ecoinvent_fuel_aliases:
+    fltr:
+    - market for hard coal
+    - lignite mine operation
+    - market for lignite
+    mask:
+      name:
+      - factory
+      - plant
+      - briquettes
+      - ash
   eff_aliases:
     gcam: Efficiency|Electricity|coal (IGCC)
     image: Efficiency|Electricity|Coal|w/o CCS|2
@@ -232,15 +293,25 @@
     remind: SE|Electricity|Coal|++|Gasification Combined Cycle w/o CC
     remind-eu: SE|Electricity|Coal|++|Gasification Combined Cycle w/o CC
     tiam-ucl: Secondary Energy|Electricity|Coal IGCC|w/o CCS
-  max_efficiency: '0.55'
+  max_efficiency: 0.55
 Coal IGCC CCS:
   ecoinvent_aliases:
-    fltr: electricity production, at lignite-fired IGCC power plant, pre, pipeline
-      200km, storage 1000m
-  ecoinvent_fuel_aliases:
-    fltr: market for lignite
-  mask:
-    name: ash
+    fltr:
+    - electricity production, at hard coal-fired IGCC power plant, pre, pipeline 200km,
+      storage 1000m
+    - electricity production, at lignite-fired IGCC power plant, pre, pipeline 200km,
+      storage 1000m
+  ecoinvent_fuel_aliases:
+    fltr:
+    - market for hard coal
+    - lignite mine operation
+    - market for lignite
+    mask:
+      name:
+      - factory
+      - plant
+      - briquettes
+      - ash
   eff_aliases:
     gcam: Efficiency|Electricity|coal (IGCC CCS)
     image: Efficiency|Electricity|Coal|w/ CCS|1
@@ -248,11 +319,7 @@
     remind: Tech|Electricity|Coal|Gasification Combined Cycle w/ CC|Efficiency
     remind-eu: Tech|Electricity|Coal|Gasification Combined Cycle w/ CC|Efficiency
     tiam-ucl: Efficiency|Electricity|Coal IGCC|w CCS
-<<<<<<< HEAD
     witch: Efficiency|Electricity|Coal|w/ CCS|1
-=======
-    witch: Efficiency|Electricity|Coal|w/ CCS|2
->>>>>>> 52848384
   iam_aliases:
     gcam: Secondary Energy|Electricity|coal (IGCC CCS)
     image: Secondary Energy|Electricity|Coal|w/ CCS|1
@@ -261,18 +328,27 @@
     remind-eu: SE|Electricity|Coal|++|Gasification Combined Cycle w/ CC
     tiam-ucl: Secondary Energy|Electricity|Coal IGCC|w CCS
     witch: Secondary Energy|Electricity|Coal|w/ CCS|2
-<<<<<<< HEAD
-  max_efficiency: '0.45'
-=======
   max_efficiency: 0.45
->>>>>>> 52848384
 Coal PC:
   ecoinvent_aliases:
-    fltr: electricity production, lignite
-  mask:
-    name: ash
-  ecoinvent_fuel_aliases:
-    fltr: market for lignite
+    fltr:
+    - electricity production, hard coal
+    - electricity production, lignite
+    mask:
+      name:
+      - mine
+      - supercritical
+      - subcritical
+  ecoinvent_fuel_aliases:
+    fltr:
+    - market for hard coal
+    - market for lignite
+    mask:
+      name:
+      - factory
+      - plant
+      - briquettes
+      - ash
   eff_aliases:
     gcam: Efficiency|Electricity|coal (conv pul)
     image: Efficiency|Electricity|Coal|w/o CCS|1
@@ -289,19 +365,29 @@
     remind-eu: SE|Electricity|Coal|++|Pulverised Coal w/o CC
     tiam-ucl: Secondary Energy|Electricity|Existing coal generation|w/o CCS
     witch: Secondary Energy|Electricity|Coal|w/o CCS|1
-<<<<<<< HEAD
-  max_efficiency: '0.4'
-=======
   max_efficiency: 0.4
->>>>>>> 52848384
 Coal PC CCS:
   ecoinvent_aliases:
-    fltr: electricity production, at lignite-fired power plant, post, pipeline 200km,
+    fltr:
+    - electricity production, at hard coal-fired power plant, oxy, pipeline 200km,
       storage 1000m
-  ecoinvent_fuel_aliases:
-    fltr: market for lignite
-  mask:
-    name: ash
+    - electricity production, at hard coal-fired power plant, post, pipeline 200km,
+      storage 1000m
+    - electricity production, at lignite-fired power plant, oxy, pipeline 200km, storage
+      1000m
+    - electricity production, at lignite-fired power plant, post, pipeline 200km,
+      storage 1000m
+  ecoinvent_fuel_aliases:
+    fltr:
+    - market for hard coal
+    - lignite mine operation
+    - market for lignite
+    mask:
+      name:
+      - factory
+      - plant
+      - briquettes
+      - ash
   eff_aliases:
     gcam: Efficiency|Electricity|coal (conv pul CCS)
     message: Efficiency|Electricity|Coal|w/ CCS|2
@@ -313,97 +399,121 @@
     message: Secondary Energy|Electricity|Coal|w/ CCS|2
     remind: SE|Electricity|Coal|++|Pulverised Coal w/ CC
     witch: Secondary Energy|Electricity|Coal|w/ CCS|1
-<<<<<<< HEAD
-  max_efficiency: '0.35'
-=======
   max_efficiency: 0.35
->>>>>>> 52848384
 Coal PCU:
   ecoinvent_aliases:
-    fltr: electricity production, hard coal, subcritical
-  ecoinvent_fuel_aliases:
-    fltr: market for hard coal
+    fltr:
+    - electricity production, hard coal, subcritical
+  ecoinvent_fuel_aliases:
+    fltr:
+    - market for hard coal
   eff_aliases:
     message: Efficiency|Electricity|Coal|w/o CCS|4
-  exists in database: 'FALSE'
+  exists in database: false
   iam_aliases:
     message: Secondary Energy|Electricity|Coal|w/o CCS|4
-  max_efficiency: '0.4'
-  mask:
-    name: supercritical
+  max_efficiency: 0.4
   proxy:
+    mask:
+      name:
+      - mine
+      - supercritical
     name: electricity production, hard coal
-    new efficiency: '0.35'
+    new efficiency: 0.35
     new name: electricity production, hard coal, subcritical
     reference product: electricity, high voltage
 Coal SC:
   ecoinvent_aliases:
-    fltr: electricity production, hard coal, supercritical
-  ecoinvent_fuel_aliases:
-    fltr: market for hard coal
+    fltr:
+    - electricity production, hard coal, supercritical
+  ecoinvent_fuel_aliases:
+    fltr:
+    - market for hard coal
   eff_aliases:
     message: Efficiency|Electricity|Coal|w/o CCS|2
     tiam-ucl: Efficiency|Electricity|Supercritical pulverised coal|w/o CCS
   iam_aliases:
     message: Secondary Energy|Electricity|Coal|w/o CCS|2
     tiam-ucl: Secondary Energy|Electricity|Supercritical pulverised coal|w/o CCS
-  min_efficiency: '0.44'
-  max_efficiency: '0.5'
+  min_efficiency: 0.44
+  max_efficiency: 0.5
 Coal USC:
   ecoinvent_aliases:
-    fltr: electricity production, hard coal, ultra-supercritical
-  ecoinvent_fuel_aliases:
-    fltr: market for hard coal
+    fltr:
+    - electricity production, hard coal, ultra-supercritical
+  ecoinvent_fuel_aliases:
+    fltr:
+    - market for hard coal
   eff_aliases:
     tiam-ucl: Efficiency|Electricity|Ultra-supercritical pulverised coal|w/o CCS
-  exists in database: 'FALSE'
-  iam_aliases:
-    tiam-ucl: Secondary Energy|Electricity|Ultra-supercritical pulverised coal|w/o
-      CCS
-  min_efficiency: '0.44'
-  max_efficiency: '0.5'
+  exists in database: false
+  iam_aliases:
+    tiam-ucl: Secondary Energy|Electricity|Ultra-supercritical pulverised coal|w/o CCS
+  min_efficiency: 0.44
+  max_efficiency: 0.5
   proxy:
     name: electricity production, hard coal, supercritical
-    new efficiency: '0.45'
+    new efficiency: 0.45
     new name: electricity production, hard coal, ultra-supercritical
     reference product: electricity, high voltage
 Coal USC CCS:
   ecoinvent_aliases:
-    fltr: electricity production, at hard coal-fired power plant, ultra-super critical,
+    fltr:
+    - electricity production, at hard coal-fired power plant, ultra-super critical,
       oxy, pipeline 200km, storage 1000m
   ecoinvent_fuel_aliases:
-    fltr: market for hard coal
+    fltr:
+    - market for hard coal
   eff_aliases:
     tiam-ucl: Efficiency|Electricity|Ultra-supercritical pulverised coal|w CCS
-  exists in database: 'FALSE'
+  exists in database: false
   iam_aliases:
     tiam-ucl: Secondary Energy|Electricity|Ultra-supercritical pulverised coal|w CCS
-  max_efficiency: '0.45'
+  max_efficiency: 0.45
   proxy:
     name: electricity production, at hard coal-fired power plant, oxy, pipeline 200km,
       storage 1000m
-    new efficiency: '0.4'
+    new efficiency: 0.4
     new name: electricity production, at hard coal-fired power plant, ultra-super
       critical, oxy, pipeline 200km, storage 1000m
     reference product: electricity, high voltage
 Foil ST:
   ecoinvent_aliases:
-    fltr: electricity production, oil
-  ecoinvent_fuel_aliases:
-    fltr: market for diesel
-  mask:
-    name: aluminium
+    fltr:
+    - electricity production, oil
+  ecoinvent_fuel_aliases:
+    fltr:
+    - market for heavy fuel oil
+    - market group for heavy fuel oil
+    - market for diesel
+    mask:
+      name:
+      - burned
+      - aluminium
   eff_aliases:
     message: Efficiency|Electricity|Oil|w/o CCS|3
   iam_aliases:
     message: Secondary Energy|Electricity|Oil|w/o CCS|3
-  max_efficiency: '0.5'
+  max_efficiency: 0.5
 Gas CC:
   ecoinvent_aliases:
-    fltr: electricity production, natural gas, combined cycle power plant
-  ecoinvent_fuel_aliases:
-    fltr: natural gas, high pressure, at consumer
-    mask: vehicle
+    fltr:
+    - electricity production, natural gas, combined cycle power plant
+  ecoinvent_fuel_aliases:
+    fltr:
+      - market for natural gas, high pressure
+      - market for natural gas, medium pressure
+      - market for natural gas, low pressure
+      - market group for natural gas
+      - natural gas, high pressure, at consumer
+    mask:
+      - liquids
+      - liquefied
+      - unprocessed
+      - station
+      - burned
+      - vented
+      - vehicle
   eff_aliases:
     gcam: Efficiency|Electricity|gas (CC)
     image: Efficiency|Electricity|Gas|w/o CCS|2
@@ -418,14 +528,27 @@
     remind: SE|Electricity|Gas|++|Combined Cycle w/o CC
     remind-eu: SE|Electricity|Gas|++|Combined Cycle w/o CC
     tiam-ucl: Secondary Energy|Electricity|Gas CCGT|w/o CCS
-  max_efficiency: '0.65'
+  max_efficiency: 0.65
 Gas CC CCS:
   ecoinvent_aliases:
-    fltr: electricity production, at natural gas-fired combined cycle power plant,
-      post, pipeline 200km, storage 1000m
-  ecoinvent_fuel_aliases:
-    fltr: natural gas, high pressure, at consumer
-    mask: vehicle
+    fltr:
+    - electricity production, at natural gas-fired combined cycle power plant, post,
+      pipeline 200km, storage 1000m
+  ecoinvent_fuel_aliases:
+    fltr:
+      - market for natural gas, high pressure
+      - market for natural gas, medium pressure
+      - market for natural gas, low pressure
+      - market group for natural gas
+      - natural gas, high pressure, at consumer
+    mask:
+      - liquids
+      - liquefied
+      - unprocessed
+      - station
+      - burned
+      - vented
+      - vehicle
   eff_aliases:
     gcam: Efficiency|Electricity|gas (CC CCS)
     image: Efficiency|Electricity|Gas|w/ CCS|1
@@ -442,20 +565,30 @@
     remind-eu: SE|Electricity|Gas|++|Combined Cycle w/ CC
     tiam-ucl: Secondary Energy|Electricity|Gas CCGT|w CCS
     witch: Secondary Energy|Electricity|Gas|w/ CCS|1
-<<<<<<< HEAD
-  max_efficiency: '0.55'
-=======
   max_efficiency: 0.55
->>>>>>> 52848384
 Gas CHP:
   ecoinvent_aliases:
-    fltr: heat and power co-generation, natural gas, conventional power plant, 100MW
+    fltr:
+    - heat and power co-generation, natural gas, combined cycle power plant, 400MW
       electrical
-  mask:
-    reference product: heat
-  ecoinvent_fuel_aliases:
-    fltr: natural gas, high pressure, at consumer
-    mask: vehicle
+    - heat and power co-generation, natural gas, conventional power plant, 100MW electrical
+    mask:
+      reference product: heat
+  ecoinvent_fuel_aliases:
+    fltr:
+      - market for natural gas, high pressure
+      - market for natural gas, medium pressure
+      - market for natural gas, low pressure
+      - market group for natural gas
+      - natural gas, high pressure, at consumer
+    mask:
+      - liquids
+      - liquefied
+      - unprocessed
+      - station
+      - burned
+      - vented
+      - vehicle
   eff_aliases:
     image: Efficiency|Electricity|Gas|w/o CCS|3
     remind: Tech|Electricity|Gas|Combined Heat and Power w/o CC|Efficiency
@@ -466,44 +599,72 @@
     remind: SE|Electricity|Gas|++|Combined Heat and Power w/o CC
     remind-eu: SE|Electricity|Gas|++|Combined Heat and Power w/o CC
     tiam-ucl: Secondary Energy|Electricity|Gas CHP|w/o CCS
-  max_efficiency: '0.6'
+  max_efficiency: 0.6
 Gas CHP CCS:
   ecoinvent_aliases:
-    fltr: electricity production, at co-generation natural gas-fired power plant,
-      post, pipeline 200km, storage 1000m
-  ecoinvent_fuel_aliases:
-    fltr: heat and power co-generation, natural gas, conventional power plant, 100MW
-      electrical
+    fltr:
+    - electricity production, at co-generation natural gas-fired power plant, post,
+      pipeline 200km, storage 1000m
+  ecoinvent_fuel_aliases:
+    fltr:
+    - heat and power co-generation, natural gas, conventional power plant, 100MW electrical
   eff_aliases:
     image: Efficiency|Electricity|Gas|w/ CCS|2
   iam_aliases:
     image: Secondary Energy|Electricity|Gas|w/ CCS|2
+
 Gas GT:
   ecoinvent_aliases:
-    fltr: electricity production, natural gas, gas turbine, conventional power plant
-  mask:
-    name: pipeline
-  ecoinvent_fuel_aliases:
-    fltr: natural gas, high pressure, at consumer
-    mask: vehicle
+    fltr:
+    - electricity production, natural gas, gas turbine, conventional power plant
+    mask:
+      name: pipeline
+  ecoinvent_fuel_aliases:
+    fltr:
+      - market for natural gas, high pressure
+      - market for natural gas, medium pressure
+      - market for natural gas, low pressure
+      - market group for natural gas
+      - natural gas, high pressure, at consumer
+    mask:
+      - liquids
+      - liquefied
+      - unprocessed
+      - station
+      - burned
+      - vented
+      - vehicle
   eff_aliases:
     tiam-ucl: Efficiency|Electricity|Gas turbine|w/o CCS
-  exists in database: 'FALSE'
+  exists in database: false
   iam_aliases:
     tiam-ucl: Secondary Energy|Electricity|Gas turbine|w/o CCS
-  max_efficiency: '0.5'
+  max_efficiency: 0.5
   proxy:
     name: electricity production, natural gas, conventional power plant
-    new efficiency: '0.35'
+    new efficiency: 0.35
     new name: electricity production, natural gas, gas turbine, conventional power
       plant
     reference product: electricity, high voltage
 Gas OC:
   ecoinvent_aliases:
-    fltr: electricity production, natural gas, conventional power plant
-  ecoinvent_fuel_aliases:
-    fltr: natural gas, high pressure, at consumer
-    mask: vehicle
+    fltr:
+    - electricity production, natural gas, conventional power plant
+  ecoinvent_fuel_aliases:
+    fltr:
+      - market for natural gas, high pressure
+      - market for natural gas, medium pressure
+      - market for natural gas, low pressure
+      - market group for natural gas
+      - natural gas, high pressure, at consumer
+    mask:
+      - liquids
+      - liquefied
+      - unprocessed
+      - station
+      - burned
+      - vented
+      - vehicle
   eff_aliases:
     gcam: Efficiency|Electricity|gas (steam/CT)
     image: Efficiency|Electricity|Gas|w/o CCS|1
@@ -520,38 +681,46 @@
     remind-eu: SE|Electricity|Gas|++|Gas Turbine
     tiam-ucl: Secondary Energy|Electricity|Existing gas generation|w/o CCS
     witch: Secondary Energy|Electricity|Gas|w/o CCS|1
-<<<<<<< HEAD
-  max_efficiency: '0.5'
-=======
   max_efficiency: 0.5
->>>>>>> 52848384
 Gas ST:
   ecoinvent_aliases:
-    fltr: electricity production, natural gas, subcritical, steam cycle
-  ecoinvent_fuel_aliases:
-    fltr: natural gas, high pressure, at consumer
-    mask: vehicle
+    fltr:
+      - electricity production, natural gas, subcritical, steam cycle
+  ecoinvent_fuel_aliases:
+    fltr:
+      - market for natural gas, high pressure
+      - market for natural gas, medium pressure
+      - market for natural gas, low pressure
+      - market group for natural gas
+      - natural gas, high pressure, at consumer
+    mask:
+      - liquids
+      - liquefied
+      - unprocessed
+      - station
+      - burned
+      - vented
+      - vehicle
   eff_aliases:
     image: Efficiency|Electricity|Gas|w/o CCS|1
     message: Efficiency|Electricity|Gas|w/o CCS|2
     remind: Tech|Electricity|Gas|Gas Turbine|Efficiency
     remind-eu: Tech|Electricity|Gas|Gas Turbine|Efficiency
   exists in database: false
-  exists in database: 'FALSE'
   iam_aliases:
     message: Secondary Energy|Electricity|Gas|w/o CCS|2
     remind: SE|Electricity|Gas|++|Gas Turbine
     remind-eu: SE|Electricity|Gas|++|Gas Turbine
   max_efficiency: 0.5
-  max_efficiency: '0.5'
   proxy:
     name: electricity production, natural gas, conventional power plant
-    new efficiency: '0.35'
+    new efficiency: 0.35
     new name: electricity production, natural gas, subcritical, steam cycle
     reference product: electricity, high voltage
 Geothermal:
   ecoinvent_aliases:
-    fltr: electricity production, deep geothermal
+    fltr:
+    - electricity production, deep geothermal
   iam_aliases:
     gcam: Secondary Energy|Electricity|geothermal
     image: Secondary Energy|Electricity|Other
@@ -561,9 +730,13 @@
     tiam-ucl: Secondary Energy|Electricity|Geothermal
 Hydro:
   ecoinvent_aliases:
-    fltr: electricity production, hydro, run-of-river
-  mask:
-    name: certified
+    fltr:
+    - electricity production, hydro, reservoir
+    - electricity production, hydro, run-of-river
+    mask:
+      name:
+      - renewable
+      - certified
   iam_aliases:
     gcam: Secondary Energy|Electricity|hydro
     image: Secondary Energy|Electricity|Hydro
@@ -574,18 +747,29 @@
     witch: Secondary Energy|Electricity|Hydro|1
 Hydro, run-of-river:
   ecoinvent_aliases:
-    fltr: electricity production, hydro, run-of-river
-  mask:
-    name: certified
+    fltr:
+    - electricity production, hydro, run-of-river
+    mask:
+      name:
+      - renewable
+      - certified
   iam_aliases:
     tiam-ucl: Secondary Energy|Electricity|ROR hydro
 Nuclear:
   ecoinvent_aliases:
-    fltr: electricity production, nuclear
-  mask:
-    name: EPR
-  ecoinvent_fuel_aliases:
-    fltr: market for uranium hexafluoride
+    fltr:
+    - electricity production, nuclear
+    mask:
+      name:
+      - aluminium
+      - SMR
+      - EPR
+  ecoinvent_fuel_aliases:
+    fltr:
+      - market for uranium
+      - market for nuclear fuel element, for pressure water reactor
+      - market for nuclear fuel element, for boiling water reactor
+      - market for uranium hexafluoride
   eff_aliases:
     gcam: Efficiency|Electricity|Gen_II_LWR
     image: Efficiency|Electricity|Nuclear
@@ -600,22 +784,38 @@
     witch: Secondary Energy|Electricity|Nuclear|1
 Nuclear_EPR:
   ecoinvent_aliases:
-    fltr: electricity production, Evolutionary Power Reactor (EPR)
-  ecoinvent_fuel_aliases:
-    fltr: market for uranium hexafluoride
+    fltr:
+    - electricity production, Evolutionary Power Reactor (EPR)
+  ecoinvent_fuel_aliases:
+    fltr:
+    - market for uranium, enriched
+    - market for nuclear fuel element, for pressure water reactor
+    - market for nuclear fuel element, for boiling water reactor
+    - market for uranium hexafluoride
 Nuclear_SMR:
   ecoinvent_aliases:
-    fltr: electricity production, Small Modular Reactor (SMR)
-  ecoinvent_fuel_aliases:
-    fltr: market for uranium hexafluoride
+    fltr:
+    - electricity production, Small Modular Reactor (SMR)
+  ecoinvent_fuel_aliases:
+    fltr:
+    - market for uranium, enriched
+    - market for nuclear fuel element, for pressure water reactor
+    - market for nuclear fuel element, for boiling water reactor
+    - market for uranium hexafluoride
 Oil CC:
   ecoinvent_aliases:
-    fltr: electricity production, oil
-  mask:
-    name: burned
-    reference product: heat
-  ecoinvent_fuel_aliases:
-    fltr: market for diesel
+    fltr:
+    - electricity production, oil
+    mask:
+      name: aluminium
+      reference product: heat
+  ecoinvent_fuel_aliases:
+    fltr:
+    - market for heavy fuel oil
+    - market group for heavy fuel oil
+    - market for diesel
+    mask:
+      name: burned
   eff_aliases:
     gcam: Efficiency|Electricity|refined liquids (CC)
     image: Efficiency|Electricity|Oil|w/o CCS|2
@@ -626,54 +826,73 @@
     image: Secondary Energy|Electricity|Oil|w/o CCS|2
     message: Secondary Energy|Electricity|Oil|w/o CCS|1
     tiam-ucl: Secondary Energy|Electricity|Oil steam|w/o CCS
-  max_efficiency: '0.5'
+  max_efficiency: 0.5
+
 Oil CC CCS:
   ecoinvent_aliases:
-    fltr: electricity production, at oil-fired power plant, combined cycle, oxy, pipeline
-      200km, storage 1000m
-  ecoinvent_fuel_aliases:
-    fltr: electricity production, oil
+    fltr:
+    - electricity production, at oil-fired power plant, combined cycle, oxy, pipeline 200km, storage 1000m
+  ecoinvent_fuel_aliases:
+    fltr:
+    - electricity production, oil
   eff_aliases:
     gcam: Efficiency|Electricity|refined liquids (CC CCS)
     image: Efficiency|Electricity|Oil|w/ CCS|1
   iam_aliases:
     gcam: Secondary Energy|Electricity|refined liquids (CC CCS)
     image: Secondary Energy|Electricity|Oil|w/ CCS|1
+
 Oil CHP:
   ecoinvent_aliases:
-    fltr: heat and power co-generation, oil
-  mask:
-    name: burned
-    reference product: heat
-  ecoinvent_fuel_aliases:
-    fltr: market group for heavy fuel oil
+    fltr:
+    - heat and power co-generation, oil
+    mask:
+      name: aluminium
+      reference product: heat
+  ecoinvent_fuel_aliases:
+    fltr:
+    - market for heavy fuel oil
+    - market group for heavy fuel oil
+    mask:
+      name: burned
   eff_aliases:
     image: Efficiency|Electricity|Oil|w/o CCS|3
     tiam-ucl: Efficiency|Electricity|Oil CHP|w/o CCS
   iam_aliases:
     image: Secondary Energy|Electricity|Oil|w/o CCS|3
     tiam-ucl: Secondary Energy|Electricity|Oil CHP|w/o CCS
-  max_efficiency: '0.5'
+  max_efficiency: 0.5
 Oil CHP CCS:
   ecoinvent_aliases:
-    fltr: electricity production, at co-generation oil-fired power plant, post, pipeline
+    fltr:
+    - electricity production, at co-generation oil-fired power plant, post, pipeline
       200km, storage 1000m
-  mask:
-    name: burned
-  ecoinvent_fuel_aliases:
-    fltr: heat and power co-generation, oil
+    mask:
+      name: aluminium
+  ecoinvent_fuel_aliases:
+    fltr:
+    - heat and power co-generation, oil
+    mask:
+      name: burned
   eff_aliases:
     image: Efficiency|Electricity|Oil|w/ CCS|2
   iam_aliases:
     image: Secondary Energy|Electricity|Oil|w/ CCS|2
+
 Oil ST:
   ecoinvent_aliases:
-    fltr: electricity production, oil
-  mask:
-    name: burned
-    reference product: heat
-  ecoinvent_fuel_aliases:
-    fltr: market for diesel
+    fltr:
+    - electricity production, oil
+    mask:
+      name: aluminium
+      reference product: heat
+  ecoinvent_fuel_aliases:
+    fltr:
+    - market for heavy fuel oil
+    - market group for heavy fuel oil
+    - market for diesel
+    mask:
+      name: burned
   eff_aliases:
     gcam: Efficiency|Electricity|refined liquids (steam/CT)
     image: Efficiency|Electricity|Oil|w/o CCS|1
@@ -681,11 +900,6 @@
     remind: Tech|Electricity|Oil|DOT|Efficiency
     remind-eu: Tech|Electricity|Oil|DOT|Efficiency
     tiam-ucl: Efficiency|Electricity|Existing oil electric generation|w/o CCS
-<<<<<<< HEAD
-
-=======
-    witch: Efficiency|Electricity|Oil|w/o CCS|1
->>>>>>> 52848384
   iam_aliases:
     gcam: Secondary Energy|Electricity|refined liquids (steam/CT)
     image: Secondary Energy|Electricity|Oil|w/o CCS|1
@@ -694,14 +908,12 @@
     remind-eu: SE|Electricity|Oil|w/o CC
     tiam-ucl: Secondary Energy|Electricity|Existing oil electric generation|w/o CCS
     witch: Secondary Energy|Electricity|Oil|w/o CCS|1
-<<<<<<< HEAD
-  max_efficiency: '0.5'
-=======
   max_efficiency: 0.5
->>>>>>> 52848384
 Solar CSP:
   ecoinvent_aliases:
-    fltr: electricity production, solar tower power plant, 20 MW
+    fltr:
+    - electricity production, solar thermal parabolic trough, 50 MW
+    - electricity production, solar tower power plant, 20 MW
   iam_aliases:
     gcam: Secondary Energy|Electricity|CSP
     image: Secondary Energy|Electricity|Solar|CSP
@@ -711,14 +923,16 @@
     tiam-ucl: Secondary Energy|Electricity|Concentrated Solar CSP centralised
     witch: Secondary Energy|Electricity|Solar|CSP
 Solar CSP autonomous:
-  fltr:
-    name: electricity production, at 110 MW concentrating solar power plant, with
-      thermal energy storage
+  ecoinvent_aliases:
+    fltr:
+      name: electricity production, at 110 MW concentrating solar power plant, with
+        thermal energy storage
   iam_aliases:
     message: Secondary Energy|Electricity|Solar|CSP|2
 Solar PV Centralized:
   ecoinvent_aliases:
-    fltr: electricity production, photovoltaic, commercial
+    fltr:
+    - electricity production, photovoltaic, commercial
   iam_aliases:
     gcam: Secondary Energy|Electricity|PV
     image: Secondary Energy|Electricity|Solar|PV|1
@@ -729,34 +943,41 @@
     witch: Secondary Energy|Electricity|Solar|PV
 Solar PV Residential:
   ecoinvent_aliases:
-    fltr: electricity production, photovoltaic, residential
+    fltr:
+    - electricity production, photovoltaic, residential
   iam_aliases:
     gcam: Secondary Energy|Electricity|rooftop_pv
     image: Secondary Energy|Electricity|Solar|PV|2
     tiam-ucl: Secondary Energy|Electricity|Concentrated Solar PV decentralised
 Storage, Battery:
   ecoinvent_aliases:
-    fltr: electricity supply, from stationary battery (CONT scenario)
+    fltr:
+      - electricity supply, from stationary battery (CONT scenario)
   iam_aliases:
     image: Secondary Energy|Electricity|Storage
     message: Secondary Energy|Electricity|Storage
     tiam-ucl: Secondary Energy|Electricity|Storage
 Storage, Hydrogen:
   ecoinvent_aliases:
-    fltr: electricity production, from hydrogen-fired one gigawatt gas turbine
+    fltr:
+    - electricity production, from hydrogen-fired one gigawatt gas turbine
   iam_aliases:
     remind: SE|Electricity|+|Hydrogen
     remind-eu: SE|Electricity|+|Hydrogen
 Wave:
   ecoinvent_aliases:
-    fltr: electricity production, wave energy converter
+    fltr:
+    - electricity production, wave energy converter
   iam_aliases:
     tiam-ucl: Secondary Energy|Electricity|Tidal
 Wind Offshore:
   ecoinvent_aliases:
-    fltr: electricity production, wind, 1-3MW turbine, offshore
-  mask:
-    name: renewable
+    fltr:
+    - electricity production, wind, 1-3MW turbine, offshore
+    mask:
+      name:
+      - label-certified
+      - renewable
   iam_aliases:
     gcam: Secondary Energy|Electricity|wind_offshore
     image: Secondary Energy|Electricity|Wind|2
@@ -764,16 +985,17 @@
     remind: SE|Electricity|Wind|+|Offshore
     remind-eu: SE|Electricity|Wind|+|Offshore
     tiam-ucl: Secondary Energy|Electricity|Offshore wind centralised
-<<<<<<< HEAD
     witch: Secondary Energy|Electricity|Wind|Offshore
-=======
-    witch: Secondary Energy|Electricity|Offshore
->>>>>>> 52848384
 Wind Onshore:
   ecoinvent_aliases:
-    fltr: electricity production, wind, 1-3MW turbine, onshore
-  mask:
-    name: renewable
+    fltr:
+    - electricity production, wind, <1MW turbine, onshore
+    - electricity production, wind, >3MW turbine, onshore
+    - electricity production, wind, 1-3MW turbine, onshore
+    mask:
+      name:
+      - label-certified
+      - renewable
   iam_aliases:
     gcam: Secondary Energy|Electricity|wind
     image: Secondary Energy|Electricity|Wind|1
@@ -781,8 +1003,4 @@
     remind: SE|Electricity|Wind|+|Onshore
     remind-eu: SE|Electricity|Wind|+|Onshore
     tiam-ucl: Secondary Energy|Electricity|Onshore wind centralised
-<<<<<<< HEAD
-    witch: Secondary Energy|Electricity|Wind|Onshore
-=======
-    witch: Secondary Energy|Electricity|Onshore
->>>>>>> 52848384
+    witch: Secondary Energy|Electricity|Wind|Onshore