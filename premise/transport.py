--- conflicted
+++ resolved
@@ -631,7 +631,6 @@
         size = [s for s in self.battery_size["truck"] if s in ds["name"]][0]
 
         if self.year < min(self.battery_size["truck"][size].keys()):
-<<<<<<< HEAD
             mean_battery_size = self.battery_size["truck"][size][min(self.battery_size["truck"][size]["mean"].keys())]
             min_battery_size = self.battery_size["truck"][size][min(self.battery_size["truck"][size]["min"].keys())]
             max_battery_size = self.battery_size["truck"][size][min(self.battery_size["truck"][size]["max"].keys())]
@@ -639,15 +638,6 @@
             mean_battery_size = self.battery_size["truck"][size][max(self.battery_size["truck"][size]["mean"].keys())]
             min_battery_size = self.battery_size["truck"][size][max(self.battery_size["truck"][size]["min"].keys())]
             max_battery_size = self.battery_size["truck"][size][max(self.battery_size["truck"][size]["max"].keys())]
-=======
-            battery_size = self.battery_size["truck"][size][
-                min(self.battery_size["truck"][size].keys())
-            ]
-        elif self.year > max(self.battery_size["truck"][size].keys()):
-            battery_size = self.battery_size["truck"][size][
-                max(self.battery_size["truck"][size].keys())
-            ]
->>>>>>> 929bfa60
         else:
             mean_battery_size = np.interp(
                 self.year,
