# content of test_activity_maps.py
import pytest
from rmnd_lca.inventory_imports import \
    BaseInventoryImport, CarmaCCSInventory,\
    BiofuelInventory, CarculatorInventory
from pathlib import Path
from rmnd_lca import INVENTORY_DIR

FILEPATH_CARMA_INVENTORIES = (INVENTORY_DIR / "lci-Carma-CCS.xlsx")
FILEPATH_BIOFUEL_INVENTORIES = (INVENTORY_DIR / "lci-biofuels.xlsx")
FILEPATH_BIOGAS_INVENTORIES = (INVENTORY_DIR / "lci-biogas.xlsx")
FILEPATH_HYDROGEN_INVENTORIES = (INVENTORY_DIR / "lci-hydrogen.xlsx")
FILEPATH_SYNFUEL_INVENTORIES = (INVENTORY_DIR / "lci-synfuel.xlsx")
FILEPATH_SYNGAS_INVENTORIES = (INVENTORY_DIR / "lci-syngas.xlsx")
FILEPATH_HYDROGEN_COAL_GASIFICATION_INVENTORIES = (INVENTORY_DIR / "lci-hydrogen-coal-gasification.xlsx")


def get_db():
    db = [{
        'code':'argsthyfujgyftdgr',
        'name': 'fake activity',
        'reference product': 'fake product',
        'location': 'IAI Area, Africa',
        'unit': 'kilogram',
        'exchanges': [
            {'name': 'fake activity',
             'product': 'fake product',
             'amount': 1,
             'type': 'production',
             'unit': 'kilogram',
             'input': ('dummy_db', '6543541'), },
            {'name': '1,4-Butanediol',
             'categories': ('air', 'urban air close to ground'),
             'amount': 1,
             'type': 'biosphere',
             'unit': 'kilogram',
             'input': ('dummy_bio', '123'),
             },
        ]
    }]
    version = 3.5
    return db, version

def test_file_exists():
    db, version = get_db()
    with pytest.raises(FileNotFoundError) as wrapped_error:
        BaseInventoryImport(db, version, "testfile")
    assert wrapped_error.type == FileNotFoundError

def test_biosphere_dict():
    db, version = get_db()
    testpath = Path("testfile")
    open(testpath, "w")
    dbc = BaseInventoryImport(db, version, testpath)
    assert dbc.biosphere_dict[
               (
                   '1,4-Butanediol',
                   'air',
                   'urban air close to ground',
                   'kilogram'
               )] == '38a622c6-f086-4763-a952-7c6b3b1c42ba'

    testpath.unlink()

def test_biosphere_dict_2():
    db, version = get_db()
    testpath = Path("testfile")
    open(testpath, "w")
    dbc = BaseInventoryImport(db, version, testpath)

    for act in dbc.db:
        for exc in act['exchanges']:
            if exc['type'] == 'biosphere':
                assert dbc.biosphere_dict[(
                    exc['name'],
                    exc['categories'][0],
                    exc['categories'][1],
                    exc['unit']
                )] == '38a622c6-f086-4763-a952-7c6b3b1c42ba'

    testpath.unlink()

def test_load_carma():
    db, version = get_db()
    carma = CarmaCCSInventory(db, version, FILEPATH_CARMA_INVENTORIES)
    assert len(carma.import_db.data) == 148


def test_load_biofuel():
    db, version = get_db()
    bio = BiofuelInventory(db, version, FILEPATH_BIOFUEL_INVENTORIES)
    assert len(bio.import_db.data) == 27


def test_load_carculator():
    db, version = get_db()
    carc = CarculatorInventory(db, 2015, "3.7")
<<<<<<< HEAD
    assert len(carc.import_db.data) == 173
=======
    assert len(carc.import_db.data) == 335
>>>>>>> 62dbc107
<|MERGE_RESOLUTION|>--- conflicted
+++ resolved
@@ -95,8 +95,4 @@
 def test_load_carculator():
     db, version = get_db()
     carc = CarculatorInventory(db, 2015, "3.7")
-<<<<<<< HEAD
-    assert len(carc.import_db.data) == 173
-=======
     assert len(carc.import_db.data) == 335
->>>>>>> 62dbc107
